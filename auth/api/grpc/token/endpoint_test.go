--- conflicted
+++ resolved
@@ -118,11 +118,7 @@
 
 	for _, tc := range cases {
 		svcCall := svc.On("Issue", mock.Anything, mock.Anything, mock.Anything, mock.Anything).Return(tc.issueResponse, tc.err)
-<<<<<<< HEAD
-		_, err := grpcClient.Issue(context.Background(), &grpcTokenV1.IssueReq{UserId: tc.userId, DomainId: &tc.domainID, Type: uint32(tc.kind)})
-=======
 		_, err := grpcClient.Issue(context.Background(), &grpcTokenV1.IssueReq{UserId: tc.userId, Type: uint32(tc.kind)})
->>>>>>> 16f01186
 		assert.True(t, errors.Contains(err, tc.err), fmt.Sprintf("%s: expected %s got %s\n", tc.desc, tc.err, err))
 		svcCall.Unset()
 	}
@@ -164,11 +160,7 @@
 
 	for _, tc := range cases {
 		svcCall := svc.On("Issue", mock.Anything, mock.Anything, mock.Anything, mock.Anything).Return(tc.issueResponse, tc.err)
-<<<<<<< HEAD
-		_, err := grpcClient.Refresh(context.Background(), &grpcTokenV1.RefreshReq{DomainId: &tc.domainID, RefreshToken: tc.token})
-=======
 		_, err := grpcClient.Refresh(context.Background(), &grpcTokenV1.RefreshReq{RefreshToken: tc.token})
->>>>>>> 16f01186
 		assert.True(t, errors.Contains(err, tc.err), fmt.Sprintf("%s: expected %s got %s\n", tc.desc, tc.err, err))
 		svcCall.Unset()
 	}
