// Copyright (c) Mainflux
// SPDX-License-Identifier: Apache-2.0
package http

import (
	"net/http"

	"github.com/go-zoo/bone"
	"github.com/mainflux/mainflux"
	"github.com/mainflux/mainflux/auth"
<<<<<<< HEAD
	internalerr "github.com/mainflux/mainflux/internal/errors"
	groupsAPI "github.com/mainflux/mainflux/internal/groups/api"
	"github.com/mainflux/mainflux/pkg/errors"
=======
	"github.com/mainflux/mainflux/auth/api/http/groups"
	"github.com/mainflux/mainflux/auth/api/http/keys"
>>>>>>> 259950b0
	"github.com/opentracing/opentracing-go"
	"github.com/prometheus/client_golang/prometheus/promhttp"
)

<<<<<<< HEAD
const contentType = "application/json"

// MakeHandler returns a HTTP handler for API endpoints.
=======
>>>>>>> 259950b0
func MakeHandler(svc auth.Service, tracer opentracing.Tracer) http.Handler {
	mux := bone.New()
	mux = keys.MakeHandler(svc, mux, tracer)
	mux = groups.MakeHandler(svc, mux, tracer)
	mux.GetFunc("/version", mainflux.Version("auth"))
	mux.Handle("/metrics", promhttp.Handler())
	return mux
<<<<<<< HEAD
}

func decodeIssue(_ context.Context, r *http.Request) (interface{}, error) {
	if !strings.Contains(r.Header.Get("Content-Type"), contentType) {
		return nil, internalerr.ErrUnsupportedContentType
	}
	req := issueKeyReq{
		token: r.Header.Get("Authorization"),
	}
	if err := json.NewDecoder(r.Body).Decode(&req); err != nil {
		return nil, errors.Wrap(auth.ErrMalformedEntity, err)
	}

	return req, nil
}

func decodeKeyReq(_ context.Context, r *http.Request) (interface{}, error) {
	req := keyReq{
		token: r.Header.Get("Authorization"),
		id:    bone.GetValue(r, "id"),
	}
	return req, nil
}

func encodeResponse(_ context.Context, w http.ResponseWriter, response interface{}) error {
	w.Header().Set("Content-Type", contentType)

	if ar, ok := response.(mainflux.Response); ok {
		for k, v := range ar.Headers() {
			w.Header().Set(k, v)
		}

		w.WriteHeader(ar.Code())

		if ar.Empty() {
			return nil
		}
	}

	return json.NewEncoder(w).Encode(response)
}

func encodeError(_ context.Context, err error, w http.ResponseWriter) {
	switch {
	case errors.Contains(err, auth.ErrMalformedEntity):
		w.WriteHeader(http.StatusBadRequest)
	case errors.Contains(err, auth.ErrUnauthorizedAccess):
		w.WriteHeader(http.StatusForbidden)
	case errors.Contains(err, auth.ErrNotFound):
		w.WriteHeader(http.StatusNotFound)
	case errors.Contains(err, auth.ErrConflict):
		w.WriteHeader(http.StatusConflict)
	case errors.Contains(err, io.EOF):
		w.WriteHeader(http.StatusBadRequest)
	case errors.Contains(err, io.ErrUnexpectedEOF):
		w.WriteHeader(http.StatusBadRequest)
	case errors.Contains(err, internalerr.ErrUnsupportedContentType):
		w.WriteHeader(http.StatusUnsupportedMediaType)
	default:
		w.WriteHeader(http.StatusInternalServerError)
	}
	errorVal, ok := err.(errors.Error)
	if ok {
		if err := json.NewEncoder(w).Encode(errorRes{Err: errorVal.Msg()}); err != nil {
			w.Header().Set("Content-Type", contentType)
			w.WriteHeader(http.StatusInternalServerError)
		}
	}
=======
>>>>>>> 259950b0
}<|MERGE_RESOLUTION|>--- conflicted
+++ resolved
@@ -8,24 +8,12 @@
 	"github.com/go-zoo/bone"
 	"github.com/mainflux/mainflux"
 	"github.com/mainflux/mainflux/auth"
-<<<<<<< HEAD
-	internalerr "github.com/mainflux/mainflux/internal/errors"
-	groupsAPI "github.com/mainflux/mainflux/internal/groups/api"
-	"github.com/mainflux/mainflux/pkg/errors"
-=======
 	"github.com/mainflux/mainflux/auth/api/http/groups"
 	"github.com/mainflux/mainflux/auth/api/http/keys"
->>>>>>> 259950b0
 	"github.com/opentracing/opentracing-go"
 	"github.com/prometheus/client_golang/prometheus/promhttp"
 )
 
-<<<<<<< HEAD
-const contentType = "application/json"
-
-// MakeHandler returns a HTTP handler for API endpoints.
-=======
->>>>>>> 259950b0
 func MakeHandler(svc auth.Service, tracer opentracing.Tracer) http.Handler {
 	mux := bone.New()
 	mux = keys.MakeHandler(svc, mux, tracer)
@@ -33,75 +21,4 @@
 	mux.GetFunc("/version", mainflux.Version("auth"))
 	mux.Handle("/metrics", promhttp.Handler())
 	return mux
-<<<<<<< HEAD
-}
-
-func decodeIssue(_ context.Context, r *http.Request) (interface{}, error) {
-	if !strings.Contains(r.Header.Get("Content-Type"), contentType) {
-		return nil, internalerr.ErrUnsupportedContentType
-	}
-	req := issueKeyReq{
-		token: r.Header.Get("Authorization"),
-	}
-	if err := json.NewDecoder(r.Body).Decode(&req); err != nil {
-		return nil, errors.Wrap(auth.ErrMalformedEntity, err)
-	}
-
-	return req, nil
-}
-
-func decodeKeyReq(_ context.Context, r *http.Request) (interface{}, error) {
-	req := keyReq{
-		token: r.Header.Get("Authorization"),
-		id:    bone.GetValue(r, "id"),
-	}
-	return req, nil
-}
-
-func encodeResponse(_ context.Context, w http.ResponseWriter, response interface{}) error {
-	w.Header().Set("Content-Type", contentType)
-
-	if ar, ok := response.(mainflux.Response); ok {
-		for k, v := range ar.Headers() {
-			w.Header().Set(k, v)
-		}
-
-		w.WriteHeader(ar.Code())
-
-		if ar.Empty() {
-			return nil
-		}
-	}
-
-	return json.NewEncoder(w).Encode(response)
-}
-
-func encodeError(_ context.Context, err error, w http.ResponseWriter) {
-	switch {
-	case errors.Contains(err, auth.ErrMalformedEntity):
-		w.WriteHeader(http.StatusBadRequest)
-	case errors.Contains(err, auth.ErrUnauthorizedAccess):
-		w.WriteHeader(http.StatusForbidden)
-	case errors.Contains(err, auth.ErrNotFound):
-		w.WriteHeader(http.StatusNotFound)
-	case errors.Contains(err, auth.ErrConflict):
-		w.WriteHeader(http.StatusConflict)
-	case errors.Contains(err, io.EOF):
-		w.WriteHeader(http.StatusBadRequest)
-	case errors.Contains(err, io.ErrUnexpectedEOF):
-		w.WriteHeader(http.StatusBadRequest)
-	case errors.Contains(err, internalerr.ErrUnsupportedContentType):
-		w.WriteHeader(http.StatusUnsupportedMediaType)
-	default:
-		w.WriteHeader(http.StatusInternalServerError)
-	}
-	errorVal, ok := err.(errors.Error)
-	if ok {
-		if err := json.NewEncoder(w).Encode(errorRes{Err: errorVal.Msg()}); err != nil {
-			w.Header().Set("Content-Type", contentType)
-			w.WriteHeader(http.StatusInternalServerError)
-		}
-	}
-=======
->>>>>>> 259950b0
 }