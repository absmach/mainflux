--- conflicted
+++ resolved
@@ -26,135 +26,6 @@
 	return &loggingMiddleware{logger, svc}
 }
 
-<<<<<<< HEAD
-func (lm *loggingMiddleware) ListObjects(ctx context.Context, pr auth.PolicyReq, nextPageToken string, limit uint64) (p auth.PolicyPage, err error) {
-	defer func(begin time.Time) {
-		args := []any{
-			slog.String("duration", time.Since(begin).String()),
-			slog.Int64("limit", int64(limit)),
-		}
-		if err != nil {
-			args = append(args, slog.Any("error", err))
-			lm.logger.Warn("List objects failed", args...)
-			return
-		}
-		lm.logger.Info("List objects completed successfully", args...)
-	}(time.Now())
-	return lm.svc.ListObjects(ctx, pr, nextPageToken, limit)
-}
-
-func (lm *loggingMiddleware) ListAllObjects(ctx context.Context, pr auth.PolicyReq) (p auth.PolicyPage, err error) {
-	defer func(begin time.Time) {
-		args := []any{
-			slog.String("duration", time.Since(begin).String()),
-			slog.Group("policy_request",
-				slog.String("object_type", pr.ObjectType),
-				slog.String("subject_id", pr.Subject),
-				slog.String("subject_type", pr.SubjectType),
-				slog.String("permission", pr.Permission),
-			),
-		}
-		if err != nil {
-			args = append(args, slog.Any("error", err))
-			lm.logger.Warn("List all objects failed", args...)
-			return
-		}
-		lm.logger.Info("List all objects completed successfully", args...)
-	}(time.Now())
-	return lm.svc.ListAllObjects(ctx, pr)
-}
-
-func (lm *loggingMiddleware) CountObjects(ctx context.Context, pr auth.PolicyReq) (count uint64, err error) {
-	defer func(begin time.Time) {
-		args := []any{
-			slog.String("duration", time.Since(begin).String()),
-		}
-		if err != nil {
-			args = append(args, slog.Any("error", err))
-			lm.logger.Warn("Count objects failed", args...)
-			return
-		}
-		lm.logger.Info("Count objects completed successfully", args...)
-	}(time.Now())
-	return lm.svc.CountObjects(ctx, pr)
-}
-
-func (lm *loggingMiddleware) ListSubjects(ctx context.Context, pr auth.PolicyReq, nextPageToken string, limit uint64) (p auth.PolicyPage, err error) {
-	defer func(begin time.Time) {
-		args := []any{
-			slog.String("duration", time.Since(begin).String()),
-		}
-		if err != nil {
-			args = append(args, slog.Any("error", err))
-			lm.logger.Warn("List subjects failed", args...)
-			return
-		}
-		lm.logger.Info("List subjects completed successfully", args...)
-	}(time.Now())
-
-	return lm.svc.ListSubjects(ctx, pr, nextPageToken, limit)
-}
-
-func (lm *loggingMiddleware) ListAllSubjects(ctx context.Context, pr auth.PolicyReq) (p auth.PolicyPage, err error) {
-	defer func(begin time.Time) {
-		args := []any{
-			slog.String("duration", time.Since(begin).String()),
-			slog.Group("policy_request",
-				slog.String("sybject_type", pr.SubjectType),
-				slog.String("object_id", pr.Object),
-				slog.String("object_type", pr.ObjectType),
-				slog.String("permission", pr.Permission),
-			),
-		}
-		if err != nil {
-			args = append(args, slog.Any("error", err))
-			lm.logger.Warn("List all subjects failed", args...)
-			return
-		}
-		lm.logger.Info("List all subjects completed successfully", args...)
-	}(time.Now())
-	return lm.svc.ListAllSubjects(ctx, pr)
-}
-
-func (lm *loggingMiddleware) CountSubjects(ctx context.Context, pr auth.PolicyReq) (count uint64, err error) {
-	defer func(begin time.Time) {
-		args := []any{
-			slog.String("duration", time.Since(begin).String()),
-		}
-		if err != nil {
-			args = append(args, slog.Any("error", err))
-			lm.logger.Warn("Count subjects failed", args...)
-			return
-		}
-		lm.logger.Info("Count subjects completed successfully", args...)
-	}(time.Now())
-	return lm.svc.CountSubjects(ctx, pr)
-}
-
-func (lm *loggingMiddleware) ListPermissions(ctx context.Context, pr auth.PolicyReq, filterPermissions []string) (p auth.Permissions, err error) {
-	defer func(begin time.Time) {
-		args := []any{
-			slog.String("duration", time.Since(begin).String()),
-			slog.Any("filter_permissions", filterPermissions),
-			slog.Group("policy_request",
-				slog.String("object_id", pr.Object),
-				slog.String("object_type", pr.ObjectType),
-				slog.String("subject_id", pr.Subject),
-				slog.String("subject_type", pr.SubjectType),
-			),
-		}
-		if err != nil {
-			args = append(args, slog.Any("error", err))
-			lm.logger.Warn("List permissions failed", args...)
-			return
-		}
-		lm.logger.Info("List permissions completed successfully", args...)
-	}(time.Now())
-	return lm.svc.ListPermissions(ctx, pr, filterPermissions)
-}
-
-=======
->>>>>>> eb881690
 func (lm *loggingMiddleware) Issue(ctx context.Context, token string, key auth.Key) (tkn auth.Token, err error) {
 	defer func(begin time.Time) {
 		args := []any{
@@ -252,259 +123,4 @@
 		lm.logger.Info("Authorize completed successfully", args...)
 	}(time.Now())
 	return lm.svc.Authorize(ctx, pr)
-}
-
-<<<<<<< HEAD
-func (lm *loggingMiddleware) AddPolicy(ctx context.Context, pr auth.PolicyReq) (err error) {
-	defer func(begin time.Time) {
-		args := []any{
-			slog.String("duration", time.Since(begin).String()),
-			slog.Group("policy_request",
-				slog.String("object_id", pr.Object),
-				slog.String("object_type", pr.ObjectType),
-				slog.String("subject_id", pr.Subject),
-				slog.String("subject_type", pr.SubjectType),
-				slog.String("relation", pr.Relation),
-			),
-		}
-		if err != nil {
-			args = append(args, slog.Any("error", err))
-			lm.logger.Warn("Add policy failed", args...)
-			return
-		}
-		lm.logger.Info("Add policy completed successfully", args...)
-	}(time.Now())
-	return lm.svc.AddPolicy(ctx, pr)
-}
-
-func (lm *loggingMiddleware) AddPolicies(ctx context.Context, prs []auth.PolicyReq) (err error) {
-	defer func(begin time.Time) {
-		args := []any{
-			slog.String("duration", time.Since(begin).String()),
-		}
-		if err != nil {
-			args = append(args, slog.Any("error", err))
-			lm.logger.Warn(fmt.Sprintf("Add %d policies failed", len(prs)), args...)
-			return
-		}
-		lm.logger.Info(fmt.Sprintf("Add %d policies completed successfully", len(prs)), args...)
-	}(time.Now())
-
-	return lm.svc.AddPolicies(ctx, prs)
-}
-
-func (lm *loggingMiddleware) DeletePolicyFilter(ctx context.Context, pr auth.PolicyReq) (err error) {
-	defer func(begin time.Time) {
-		args := []any{
-			slog.String("duration", time.Since(begin).String()),
-			slog.Group("policy_request",
-				slog.String("object_id", pr.Object),
-				slog.String("object_type", pr.ObjectType),
-				slog.String("subject_id", pr.Subject),
-				slog.String("subject_type", pr.SubjectType),
-				slog.String("relation", pr.Relation),
-=======
-func (lm *loggingMiddleware) CreateDomain(ctx context.Context, token string, d auth.Domain) (do auth.Domain, err error) {
-	defer func(begin time.Time) {
-		args := []any{
-			slog.String("duration", time.Since(begin).String()),
-			slog.Group("domain",
-				slog.String("id", d.ID),
-				slog.String("name", d.Name),
-			),
-		}
-		if err != nil {
-			args := append(args, slog.String("error", err.Error()))
-			lm.logger.Warn("Create domain failed", args...)
-			return
-		}
-		lm.logger.Info("Create domain completed successfully", args...)
-	}(time.Now())
-	return lm.svc.CreateDomain(ctx, token, d)
-}
-
-func (lm *loggingMiddleware) RetrieveDomain(ctx context.Context, token, id string) (do auth.Domain, err error) {
-	defer func(begin time.Time) {
-		args := []any{
-			slog.String("duration", time.Since(begin).String()),
-			slog.String("domain_id", id),
-		}
-		if err != nil {
-			args = append(args, slog.Any("error", err))
-			lm.logger.Warn("Retrieve domain failed", args...)
-			return
-		}
-		lm.logger.Info("Retrieve domain completed successfully", args...)
-	}(time.Now())
-	return lm.svc.RetrieveDomain(ctx, token, id)
-}
-
-func (lm *loggingMiddleware) RetrieveDomainPermissions(ctx context.Context, token, id string) (permissions policies.Permissions, err error) {
-	defer func(begin time.Time) {
-		args := []any{
-			slog.String("duration", time.Since(begin).String()),
-			slog.String("domain_id", id),
-		}
-		if err != nil {
-			args = append(args, slog.Any("error", err))
-			lm.logger.Warn("Retrieve domain permissions failed", args...)
-			return
-		}
-		lm.logger.Info("Retrieve domain permissions completed successfully", args...)
-	}(time.Now())
-	return lm.svc.RetrieveDomainPermissions(ctx, token, id)
-}
-
-func (lm *loggingMiddleware) UpdateDomain(ctx context.Context, token, id string, d auth.DomainReq) (do auth.Domain, err error) {
-	defer func(begin time.Time) {
-		args := []any{
-			slog.String("duration", time.Since(begin).String()),
-			slog.Group("domain",
-				slog.String("id", id),
-				slog.Any("name", d.Name),
-			),
-		}
-		if err != nil {
-			args = append(args, slog.Any("error", err))
-			lm.logger.Warn("Update domain failed", args...)
-			return
-		}
-		lm.logger.Info("Update domain completed successfully", args...)
-	}(time.Now())
-	return lm.svc.UpdateDomain(ctx, token, id, d)
-}
-
-func (lm *loggingMiddleware) ChangeDomainStatus(ctx context.Context, token, id string, d auth.DomainReq) (do auth.Domain, err error) {
-	defer func(begin time.Time) {
-		args := []any{
-			slog.String("duration", time.Since(begin).String()),
-			slog.Group("domain",
-				slog.String("id", id),
-				slog.String("name", do.Name),
-				slog.Any("status", d.Status),
->>>>>>> eb881690
-			),
-		}
-		if err != nil {
-			args = append(args, slog.Any("error", err))
-<<<<<<< HEAD
-			lm.logger.Warn("Delete policy filter failed", args...)
-			return
-		}
-		lm.logger.Info("Delete policy filter completed successfully", args...)
-	}(time.Now())
-	return lm.svc.DeletePolicyFilter(ctx, pr)
-}
-
-func (lm *loggingMiddleware) DeletePolicies(ctx context.Context, prs []auth.PolicyReq) (err error) {
-	defer func(begin time.Time) {
-		args := []any{
-			slog.String("duration", time.Since(begin).String()),
-		}
-		if err != nil {
-			args = append(args, slog.Any("error", err))
-			lm.logger.Warn(fmt.Sprintf("Delete %d policies failed", len(prs)), args...)
-			return
-		}
-		lm.logger.Info(fmt.Sprintf("Delete %d policies completed successfully", len(prs)), args...)
-	}(time.Now())
-	return lm.svc.DeletePolicies(ctx, prs)
-}
-
-func (lm *loggingMiddleware) DeleteEntityPolicies(ctx context.Context, entityType, id string) (err error) {
-=======
-			lm.logger.Warn("Change domain status failed", args...)
-			return
-		}
-		lm.logger.Info("Change domain status completed successfully", args...)
-	}(time.Now())
-	return lm.svc.ChangeDomainStatus(ctx, token, id, d)
-}
-
-func (lm *loggingMiddleware) ListDomains(ctx context.Context, token string, page auth.Page) (do auth.DomainsPage, err error) {
-	defer func(begin time.Time) {
-		args := []any{
-			slog.String("duration", time.Since(begin).String()),
-			slog.Group("page",
-				slog.Uint64("limit", page.Limit),
-				slog.Uint64("offset", page.Offset),
-				slog.Uint64("total", page.Total),
-			),
-		}
-		if err != nil {
-			args = append(args, slog.Any("error", err))
-			lm.logger.Warn("List domains failed", args...)
-			return
-		}
-		lm.logger.Info("List domains completed successfully", args...)
-	}(time.Now())
-	return lm.svc.ListDomains(ctx, token, page)
-}
-
-func (lm *loggingMiddleware) AssignUsers(ctx context.Context, token, id string, userIds []string, relation string) (err error) {
-	defer func(begin time.Time) {
-		args := []any{
-			slog.String("duration", time.Since(begin).String()),
-			slog.String("domain_id", id),
-			slog.String("relation", relation),
-			slog.Any("user_ids", userIds),
-		}
-		if err != nil {
-			args = append(args, slog.Any("error", err))
-			lm.logger.Warn("Assign users to domain failed", args...)
-			return
-		}
-		lm.logger.Info("Assign users to domain completed successfully", args...)
-	}(time.Now())
-	return lm.svc.AssignUsers(ctx, token, id, userIds, relation)
-}
-
-func (lm *loggingMiddleware) UnassignUser(ctx context.Context, token, id, userID string) (err error) {
-	defer func(begin time.Time) {
-		args := []any{
-			slog.String("duration", time.Since(begin).String()),
-			slog.String("domain_id", id),
-			slog.Any("user_id", userID),
-		}
-		if err != nil {
-			args = append(args, slog.Any("error", err))
-			lm.logger.Warn("Unassign user from domain failed", args...)
-			return
-		}
-		lm.logger.Info("Unassign user from domain completed successfully", args...)
-	}(time.Now())
-	return lm.svc.UnassignUser(ctx, token, id, userID)
-}
-
-func (lm *loggingMiddleware) ListUserDomains(ctx context.Context, token, userID string, page auth.Page) (do auth.DomainsPage, err error) {
-	defer func(begin time.Time) {
-		args := []any{
-			slog.String("duration", time.Since(begin).String()),
-			slog.String("user_id", userID),
-		}
-		if err != nil {
-			args = append(args, slog.Any("error", err))
-			lm.logger.Warn("List user domains failed", args...)
-			return
-		}
-		lm.logger.Info("List user domains completed successfully", args...)
-	}(time.Now())
-	return lm.svc.ListUserDomains(ctx, token, userID, page)
-}
-
-func (lm *loggingMiddleware) DeleteUserFromDomains(ctx context.Context, id string) (err error) {
->>>>>>> eb881690
-	defer func(begin time.Time) {
-		args := []any{
-			slog.String("duration", time.Since(begin).String()),
-			slog.String("id", id),
-		}
-		if err != nil {
-			args = append(args, slog.Any("error", err))
-			lm.logger.Warn("Delete entity policies failed to complete successfully", args...)
-			return
-		}
-		lm.logger.Info("Delete entity policies completed successfully", args...)
-	}(time.Now())
-	return lm.svc.DeleteUserFromDomains(ctx, id)
 }