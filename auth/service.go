// Copyright (c) Mainflux
// SPDX-License-Identifier: Apache-2.0

package auth

import (
	"context"
	"fmt"
	"time"

	"github.com/mainflux/mainflux"
	"github.com/mainflux/mainflux/pkg/errors"
	"github.com/mainflux/mainflux/pkg/ulid"
)

const (
	loginDuration    = 10 * time.Hour
	recoveryDuration = 5 * time.Minute

	thingsGroupType = "things"
<<<<<<< HEAD

	authoritiesObject = "authorities"
	memberRelation    = "member"
	accessRelation    = "access"
=======
	memberRelation  = "member"
>>>>>>> c70fb576
)

var (
	// ErrUnauthorizedAccess represents unauthorized access.
	ErrUnauthorizedAccess = errors.New("unauthorized access")

	// ErrAuthorization indicates failure occurred while authorizing the entity.
	ErrAuthorization = errors.New("failed to perform authorization over the entity")

	// ErrMalformedEntity indicates malformed entity specification (e.g.
	// invalid owner or ID).
	ErrMalformedEntity = errors.New("malformed entity specification")

	// ErrNotFound indicates a non-existing entity request.
	ErrNotFound = errors.New("entity not found")

	// ErrGenerateGroupID indicates error in creating group.
	ErrGenerateGroupID = errors.New("failed to generate group id")

	// ErrConflict indicates that entity already exists.
	ErrConflict = errors.New("entity already exists")

	// ErrFailedToRetrieveMembers failed to retrieve group members.
	ErrFailedToRetrieveMembers = errors.New("failed to retrieve group members")

	// ErrFailedToRetrieveMembership failed to retrieve memberships
	ErrFailedToRetrieveMembership = errors.New("failed to retrieve memberships")

	// ErrFailedToRetrieveAll failed to retrieve groups.
	ErrFailedToRetrieveAll = errors.New("failed to retrieve all groups")

	// ErrFailedToRetrieveParents failed to retrieve groups.
	ErrFailedToRetrieveParents = errors.New("failed to retrieve all groups")

	// ErrFailedToRetrieveChildren failed to retrieve groups.
	ErrFailedToRetrieveChildren = errors.New("failed to retrieve all groups")

	errIssueUser = errors.New("failed to issue new user key")
	errIssueTmp  = errors.New("failed to issue new temporary key")
	errRevoke    = errors.New("failed to remove key")
	errRetrieve  = errors.New("failed to retrieve key data")
	errIdentify  = errors.New("failed to validate token")
)

// Authn specifies an API that must be fullfiled by the domain service
// implementation, and all of its decorators (e.g. logging & metrics).
// Token is a string value of the actual Key and is used to authenticate
// an Auth service request.
type Authn interface {
	// Issue issues a new Key, returning its token value alongside.
	Issue(ctx context.Context, token string, key Key) (Key, string, error)

	// Revoke removes the Key with the provided id that is
	// issued by the user identified by the provided key.
	Revoke(ctx context.Context, token, id string) error

	// RetrieveKey retrieves data for the Key identified by the provided
	// ID, that is issued by the user identified by the provided key.
	RetrieveKey(ctx context.Context, token, id string) (Key, error)

	// Identify validates token token. If token is valid, content
	// is returned. If token is invalid, or invocation failed for some
	// other reason, non-nil error value is returned in response.
	Identify(ctx context.Context, token string) (Identity, error)
}

// Service specifies an API that must be fulfilled by the domain service
// implementation, and all of its decorators (e.g. logging & metrics).
// Token is a string value of the actual Key and is used to authenticate
// an Auth service request.
type Service interface {
	Authn
	Authz

	// GroupService implements groups API, creating groups, assigning members
	GroupService
}

var _ Service = (*service)(nil)

type service struct {
	keys         KeyRepository
	groups       GroupRepository
	idProvider   mainflux.IDProvider
	ulidProvider mainflux.IDProvider
	agent        PolicyAgent
	tokenizer    Tokenizer
}

// New instantiates the auth service implementation.
func New(keys KeyRepository, groups GroupRepository, idp mainflux.IDProvider, tokenizer Tokenizer, policyAgent PolicyAgent) Service {
	return &service{
		tokenizer:    tokenizer,
		keys:         keys,
		groups:       groups,
		idProvider:   idp,
		ulidProvider: ulid.New(),
		agent:        policyAgent,
	}
}

func (svc service) Issue(ctx context.Context, token string, key Key) (Key, string, error) {
	if key.IssuedAt.IsZero() {
		return Key{}, "", ErrInvalidKeyIssuedAt
	}
	switch key.Type {
	case APIKey:
		return svc.userKey(ctx, token, key)
	case RecoveryKey:
		return svc.tmpKey(recoveryDuration, key)
	default:
		return svc.tmpKey(loginDuration, key)
	}
}

func (svc service) Revoke(ctx context.Context, token, id string) error {
	issuerID, _, err := svc.login(token)
	if err != nil {
		return errors.Wrap(errRevoke, err)
	}
	if err := svc.keys.Remove(ctx, issuerID, id); err != nil {
		return errors.Wrap(errRevoke, err)
	}
	return nil
}

func (svc service) RetrieveKey(ctx context.Context, token, id string) (Key, error) {
	issuerID, _, err := svc.login(token)
	if err != nil {
		return Key{}, errors.Wrap(errRetrieve, err)
	}

	return svc.keys.Retrieve(ctx, issuerID, id)
}

func (svc service) Identify(ctx context.Context, token string) (Identity, error) {
	key, err := svc.tokenizer.Parse(token)
	if err == ErrAPIKeyExpired {
		err = svc.keys.Remove(ctx, key.IssuerID, key.ID)
		return Identity{}, errors.Wrap(ErrAPIKeyExpired, err)
	}
	if err != nil {
		return Identity{}, errors.Wrap(errIdentify, err)
	}

	switch key.Type {
	case APIKey, RecoveryKey, UserKey:
		return Identity{ID: key.IssuerID, Email: key.Subject}, nil
	default:
		return Identity{}, ErrUnauthorizedAccess
	}
}

func (svc service) Authorize(ctx context.Context, pr PolicyReq) error {
	return svc.agent.CheckPolicy(ctx, pr)
}

func (svc service) AddPolicy(ctx context.Context, pr PolicyReq) error {
	return svc.agent.AddPolicy(ctx, pr)
}

func (svc service) AddPolicies(ctx context.Context, token, object string, subjectIDs, relations []string) error {
	user, err := svc.Identify(ctx, token)
	if err != nil {
		return errors.Wrap(ErrUnauthorizedAccess, err)
	}

<<<<<<< HEAD
	if err := svc.Authorize(ctx, PolicyReq{Object: authoritiesObject, Relation: memberRelation, Subject: user.ID}); err != nil {
=======
	if err := svc.Authorize(ctx, PolicyReq{Object: "authorities", Relation: memberRelation, Subject: user.ID}); err != nil {
>>>>>>> c70fb576
		return err
	}

	var errs error
	for _, subjectID := range subjectIDs {
		for _, relation := range relations {
			if err := svc.AddPolicy(ctx, PolicyReq{Object: object, Relation: relation, Subject: subjectID}); err != nil {
				errs = errors.Wrap(fmt.Errorf("cannot add '%s' policy on object '%s' for subject '%s': %s", relation, object, subjectID, err), errs)
			}
		}
	}
	return errs
}

func (svc service) DeletePolicy(ctx context.Context, pr PolicyReq) error {
	return svc.agent.DeletePolicy(ctx, pr)
}

func (svc service) DeletePolicies(ctx context.Context, token, object string, subjectIDs, relations []string) error {
	user, err := svc.Identify(ctx, token)
	if err != nil {
		return errors.Wrap(ErrUnauthorizedAccess, err)
	}

	// Check if the user identified by token is the admin.
	if err := svc.Authorize(ctx, PolicyReq{Object: authoritiesObject, Relation: memberRelation, Subject: user.ID}); err != nil {
		return err
	}

	var errs error
	for _, subjectID := range subjectIDs {
		for _, relation := range relations {
			if err := svc.DeletePolicy(ctx, PolicyReq{Object: object, Relation: relation, Subject: subjectID}); err != nil {
				errs = errors.Wrap(fmt.Errorf("cannot delete '%s' policy on object '%s' for subject '%s': %s", relation, object, subjectID, err), errs)
			}
		}
	}
	return errs
}

func (svc service) AssignGroupAccessRights(ctx context.Context, token, thingGroupID, userGroupID string) error {
	if _, err := svc.Identify(ctx, token); err != nil {
		return errors.Wrap(ErrUnauthorizedAccess, err)
	}
	return svc.agent.AddPolicy(ctx, PolicyReq{Object: thingGroupID, Relation: memberRelation, Subject: fmt.Sprintf("%s:%s#%s", "members", userGroupID, memberRelation)})
}

func (svc service) tmpKey(duration time.Duration, key Key) (Key, string, error) {
	key.ExpiresAt = key.IssuedAt.Add(duration)
	secret, err := svc.tokenizer.Issue(key)
	if err != nil {
		return Key{}, "", errors.Wrap(errIssueTmp, err)
	}

	return key, secret, nil
}

func (svc service) userKey(ctx context.Context, token string, key Key) (Key, string, error) {
	id, sub, err := svc.login(token)
	if err != nil {
		return Key{}, "", errors.Wrap(errIssueUser, err)
	}

	key.IssuerID = id
	if key.Subject == "" {
		key.Subject = sub
	}

	keyID, err := svc.idProvider.ID()
	if err != nil {
		return Key{}, "", errors.Wrap(errIssueUser, err)
	}
	key.ID = keyID

	if _, err := svc.keys.Save(ctx, key); err != nil {
		return Key{}, "", errors.Wrap(errIssueUser, err)
	}

	secret, err := svc.tokenizer.Issue(key)
	if err != nil {
		return Key{}, "", errors.Wrap(errIssueUser, err)
	}

	return key, secret, nil
}

func (svc service) login(token string) (string, string, error) {
	key, err := svc.tokenizer.Parse(token)
	if err != nil {
		return "", "", err
	}
	// Only user key token is valid for login.
	if key.Type != UserKey || key.IssuerID == "" {
		return "", "", ErrUnauthorizedAccess
	}

	return key.IssuerID, key.Subject, nil
}

func (svc service) CreateGroup(ctx context.Context, token string, group Group) (Group, error) {
	user, err := svc.Identify(ctx, token)
	if err != nil {
		return Group{}, errors.Wrap(ErrUnauthorizedAccess, err)
	}

	ulid, err := svc.ulidProvider.ID()
	if err != nil {
		return Group{}, errors.Wrap(ErrGenerateGroupID, err)
	}

	timestamp := getTimestmap()
	group.UpdatedAt = timestamp
	group.CreatedAt = timestamp

	group.ID = ulid
	group.OwnerID = user.ID

	group, err = svc.groups.Save(ctx, group)
	if err != nil {
		return Group{}, err
	}

	if err := svc.agent.AddPolicy(ctx, PolicyReq{Object: group.ID, Relation: memberRelation, Subject: user.ID}); err != nil {
		return Group{}, err
	}

	return group, nil
}

func (svc service) ListGroups(ctx context.Context, token string, pm PageMetadata) (GroupPage, error) {
	if _, err := svc.Identify(ctx, token); err != nil {
		return GroupPage{}, errors.Wrap(ErrUnauthorizedAccess, err)
	}
	return svc.groups.RetrieveAll(ctx, pm)
}

func (svc service) ListParents(ctx context.Context, token string, childID string, pm PageMetadata) (GroupPage, error) {
	if _, err := svc.Identify(ctx, token); err != nil {
		return GroupPage{}, errors.Wrap(ErrUnauthorizedAccess, err)
	}
	return svc.groups.RetrieveAllParents(ctx, childID, pm)
}

func (svc service) ListChildren(ctx context.Context, token string, parentID string, pm PageMetadata) (GroupPage, error) {
	if _, err := svc.Identify(ctx, token); err != nil {
		return GroupPage{}, errors.Wrap(ErrUnauthorizedAccess, err)
	}
	return svc.groups.RetrieveAllChildren(ctx, parentID, pm)
}

func (svc service) ListMembers(ctx context.Context, token string, groupID, groupType string, pm PageMetadata) (MemberPage, error) {
	if _, err := svc.Identify(ctx, token); err != nil {
		return MemberPage{}, errors.Wrap(ErrUnauthorizedAccess, err)
	}
	mp, err := svc.groups.Members(ctx, groupID, groupType, pm)
	if err != nil {
		return MemberPage{}, errors.Wrap(ErrFailedToRetrieveMembers, err)
	}
	return mp, nil
}

func (svc service) RemoveGroup(ctx context.Context, token, id string) error {
	if _, err := svc.Identify(ctx, token); err != nil {
		return errors.Wrap(ErrUnauthorizedAccess, err)
	}
	return svc.groups.Delete(ctx, id)
}

func (svc service) UpdateGroup(ctx context.Context, token string, group Group) (Group, error) {
	if _, err := svc.Identify(ctx, token); err != nil {
		return Group{}, errors.Wrap(ErrUnauthorizedAccess, err)
	}

	group.UpdatedAt = getTimestmap()
	return svc.groups.Update(ctx, group)
}

func (svc service) ViewGroup(ctx context.Context, token, id string) (Group, error) {
	if _, err := svc.Identify(ctx, token); err != nil {
		return Group{}, errors.Wrap(ErrUnauthorizedAccess, err)
	}
	return svc.groups.RetrieveByID(ctx, id)
}

func (svc service) Assign(ctx context.Context, token string, groupID, groupType string, memberIDs ...string) error {
	if _, err := svc.Identify(ctx, token); err != nil {
		return errors.Wrap(ErrUnauthorizedAccess, err)
	}

	if err := svc.groups.Assign(ctx, groupID, groupType, memberIDs...); err != nil {
		return err
	}

	if groupType == thingsGroupType {
		ss := fmt.Sprintf("%s:%s#%s", "members", groupID, memberRelation)
		var errs error
		for _, memberID := range memberIDs {
			for _, action := range []string{"read", "write", "delete"} {
				if err := svc.agent.AddPolicy(ctx, PolicyReq{Object: memberID, Relation: action, Subject: ss}); err != nil {
					errs = errors.Wrap(fmt.Errorf("cannot add thing: '%s' to thing group: '%s'", memberID, groupID), errs)
				}
			}
		}
		return errs
	}

	var errs error
	for _, memberID := range memberIDs {
		if err := svc.agent.AddPolicy(ctx, PolicyReq{Object: groupID, Relation: memberRelation, Subject: memberID}); err != nil {
			errs = errors.Wrap(fmt.Errorf("cannot add user: '%s' to user group: '%s'", memberID, groupID), errs)
		}
	}
	return errs
}

func (svc service) Unassign(ctx context.Context, token string, groupID string, memberIDs ...string) error {
	if _, err := svc.Identify(ctx, token); err != nil {
		return errors.Wrap(ErrUnauthorizedAccess, err)
	}

	ss := fmt.Sprintf("%s:%s#%s", "members", groupID, memberRelation)
	var errs error
	for _, memberID := range memberIDs {
		// If the member is a user, <groupID>#member@memberID must be deleted.
		if err := svc.agent.DeletePolicy(ctx, PolicyReq{Object: groupID, Relation: memberRelation, Subject: memberID}); err != nil {
			errs = errors.Wrap(fmt.Errorf("cannot delete a membership of member '%s' from group '%s'", memberID, groupID), errs)
		}

		// If the member is a Thing, memberID#read|write|delete@(members:groupID#member) must be deleted.
		for _, action := range []string{"read", "write", "delete"} {
			if err := svc.agent.DeletePolicy(ctx, PolicyReq{Object: memberID, Relation: action, Subject: ss}); err != nil {
				errs = errors.Wrap(fmt.Errorf("cannot delete '%s' policy from member '%s'", action, memberID), errs)
			}
		}
	}

	err := svc.groups.Unassign(ctx, groupID, memberIDs...)
	return errors.Wrap(err, errs)
}

func (svc service) ListMemberships(ctx context.Context, token string, memberID string, pm PageMetadata) (GroupPage, error) {
	if _, err := svc.Identify(ctx, token); err != nil {
		return GroupPage{}, errors.Wrap(ErrUnauthorizedAccess, err)
	}
	return svc.groups.Memberships(ctx, memberID, pm)
}

func getTimestmap() time.Time {
	return time.Now().UTC().Round(time.Millisecond)
}<|MERGE_RESOLUTION|>--- conflicted
+++ resolved
@@ -18,14 +18,9 @@
 	recoveryDuration = 5 * time.Minute
 
 	thingsGroupType = "things"
-<<<<<<< HEAD
 
 	authoritiesObject = "authorities"
 	memberRelation    = "member"
-	accessRelation    = "access"
-=======
-	memberRelation  = "member"
->>>>>>> c70fb576
 )
 
 var (
@@ -193,11 +188,7 @@
 		return errors.Wrap(ErrUnauthorizedAccess, err)
 	}
 
-<<<<<<< HEAD
 	if err := svc.Authorize(ctx, PolicyReq{Object: authoritiesObject, Relation: memberRelation, Subject: user.ID}); err != nil {
-=======
-	if err := svc.Authorize(ctx, PolicyReq{Object: "authorities", Relation: memberRelation, Subject: user.ID}); err != nil {
->>>>>>> c70fb576
 		return err
 	}
 
