--- conflicted
+++ resolved
@@ -13,7 +13,6 @@
 	"github.com/absmach/magistrala/auth/jwt"
 	"github.com/absmach/magistrala/auth/mocks"
 	"github.com/absmach/magistrala/pkg/domains"
-	dmocks "github.com/absmach/magistrala/pkg/domains/mocks"
 	"github.com/absmach/magistrala/pkg/errors"
 	repoerr "github.com/absmach/magistrala/pkg/errors/repository"
 	svcerr "github.com/absmach/magistrala/pkg/errors/service"
@@ -49,43 +48,18 @@
 	inValidToken          = "invalid"
 	inValid               = "invalid"
 	valid                 = "valid"
-<<<<<<< HEAD
-)
-
-var (
-	krepo *mocks.KeyRepository
-	prepo *mocks.PolicyAgent
-	drepo *dmocks.DomainsRepository
-=======
-	domain                = auth.Domain{
-		ID:         validID,
-		Name:       groupName,
-		Tags:       []string{"tag1", "tag2"},
-		Alias:      "test",
-		Permission: policies.AdminPermission,
-		CreatedBy:  validID,
-		UpdatedBy:  validID,
-	}
 )
 
 var (
 	krepo      *mocks.KeyRepository
-	drepo      *mocks.DomainsRepository
 	pService   *policymocks.Service
 	pEvaluator *policymocks.Evaluator
->>>>>>> eb881690
 )
 
 func newService() (auth.Service, string) {
 	krepo = new(mocks.KeyRepository)
-<<<<<<< HEAD
-	prepo = new(mocks.PolicyAgent)
-	drepo = new(dmocks.DomainsRepository)
-=======
-	drepo = new(mocks.DomainsRepository)
 	pService = new(policymocks.Service)
 	pEvaluator = new(policymocks.Evaluator)
->>>>>>> eb881690
 	idProvider := uuid.NewMock()
 
 	t := jwt.New([]byte(secret))
@@ -99,11 +73,7 @@
 	}
 	token, _ := t.Issue(key)
 
-<<<<<<< HEAD
-	return auth.New(krepo, idProvider, t, prepo, loginDuration, refreshDuration, invalidDuration), token
-=======
-	return auth.New(krepo, drepo, idProvider, t, pEvaluator, pService, loginDuration, refreshDuration, invalidDuration), token
->>>>>>> eb881690
+	return auth.New(krepo, idProvider, t, pEvaluator, pService, loginDuration, refreshDuration, invalidDuration), token
 }
 
 func TestIssue(t *testing.T) {
@@ -331,14 +301,12 @@
 		repoCall := krepo.On("Save", mock.Anything, mock.Anything).Return(mock.Anything, tc.saveErr)
 		repoCall1 := pEvaluator.On("CheckPolicy", mock.Anything, tc.checkPolicyRequest).Return(tc.checkPolicyErr)
 		repoCall2 := pEvaluator.On("CheckPolicy", mock.Anything, tc.checkPlatformPolicyReq).Return(tc.checkPolicyErr1)
-		repoCall3 := drepo.On("RetrieveByID", mock.Anything, mock.Anything).Return(tc.retrieveByIDResponse, tc.retreiveByIDErr)
 		repoCall4 := pEvaluator.On("CheckPolicy", mock.Anything, tc.checkDomainPolicyReq).Return(tc.checkPolicyErr)
 		_, err := svc.Issue(context.Background(), tc.token, tc.key)
 		assert.True(t, errors.Contains(err, tc.err), fmt.Sprintf("%s expected %s got %s\n", tc.desc, tc.err, err))
 		repoCall.Unset()
 		repoCall1.Unset()
 		repoCall2.Unset()
-		repoCall3.Unset()
 		repoCall4.Unset()
 	}
 
@@ -517,19 +485,11 @@
 		},
 	}
 	for _, tc := range cases4 {
-<<<<<<< HEAD
-		repoCall := prepo.On("CheckPolicy", mock.Anything, tc.checkPolicyRequest).Return(tc.checkPolicyErr)
-		repoCall1 := drepo.On("RetrieveByID", mock.Anything, mock.Anything).Return(domains.Domain{}, tc.retrieveByIDErr)
-		repoCall2 := prepo.On("CheckPolicy", mock.Anything, tc.checkDOmainPolicyReq).Return(tc.checkPolicyErr)
-=======
 		repoCall := pEvaluator.On("CheckPolicy", mock.Anything, tc.checkPolicyRequest).Return(tc.checkPolicyErr)
-		repoCall1 := drepo.On("RetrieveByID", mock.Anything, mock.Anything).Return(auth.Domain{}, tc.retrieveByIDErr)
 		repoCall2 := pEvaluator.On("CheckPolicy", mock.Anything, tc.checkDOmainPolicyReq).Return(tc.checkPolicyErr)
->>>>>>> eb881690
 		_, err := svc.Issue(context.Background(), tc.token, tc.key)
 		assert.True(t, errors.Contains(err, tc.err), fmt.Sprintf("%s expected %s got %s\n", tc.desc, tc.err, err))
 		repoCall.Unset()
-		repoCall1.Unset()
 		repoCall2.Unset()
 	}
 }
@@ -796,19 +756,10 @@
 
 	cases := []struct {
 		desc                 string
-<<<<<<< HEAD
-		policyReq            auth.PolicyReq
-		retrieveDomainRes    domains.Domain
-		checkPolicyReq3      auth.PolicyReq
-		checkAdminPolicyReq  auth.PolicyReq
-		checkDomainPolicyReq auth.PolicyReq
-=======
 		policyReq            policies.Policy
-		retrieveDomainRes    auth.Domain
 		checkPolicyReq3      policies.Policy
 		checkAdminPolicyReq  policies.Policy
 		checkDomainPolicyReq policies.Policy
->>>>>>> eb881690
 		checkPolicyErr       error
 		checkPolicyErr1      error
 		checkPolicyErr2      error
@@ -901,11 +852,6 @@
 				Permission:  policies.AdminPermission,
 			},
 
-			retrieveDomainRes: domains.Domain{
-				ID:     validID,
-				Name:   groupName,
-				Status: domains.DisabledStatus,
-			},
 			err: nil,
 		},
 		{
@@ -940,11 +886,6 @@
 				Permission:  policies.MembershipPermission,
 			},
 
-			retrieveDomainRes: domains.Domain{
-				ID:     validID,
-				Name:   groupName,
-				Status: domains.DisabledStatus,
-			},
 			checkPolicyErr1: svcerr.ErrDomainAuthorization,
 			err:             svcerr.ErrDomainAuthorization,
 		},
@@ -981,11 +922,6 @@
 				Permission:  policies.MembershipPermission,
 			},
 
-			retrieveDomainRes: domains.Domain{
-				ID:     validID,
-				Name:   groupName,
-				Status: domains.FreezeStatus,
-			},
 			err: nil,
 		},
 		{
@@ -1021,11 +957,6 @@
 				Permission:  policies.MembershipPermission,
 			},
 
-			retrieveDomainRes: domains.Domain{
-				ID:     validID,
-				Name:   groupName,
-				Status: domains.FreezeStatus,
-			},
 			checkPolicyErr1: svcerr.ErrDomainAuthorization,
 			err:             svcerr.ErrDomainAuthorization,
 		},
@@ -1062,11 +993,6 @@
 				Permission:  policies.MembershipPermission,
 			},
 
-			retrieveDomainRes: domains.Domain{
-				ID:     validID,
-				Name:   groupName,
-				Status: domains.AllStatus,
-			},
 			err: svcerr.ErrDomainAuthorization,
 		},
 
@@ -1199,14 +1125,12 @@
 	}
 	for _, tc := range cases {
 		repoCall := pEvaluator.On("CheckPolicy", mock.Anything, tc.checkPolicyReq3).Return(tc.checkPolicyErr)
-		repoCall1 := drepo.On("RetrieveByID", mock.Anything, mock.Anything).Return(tc.retrieveDomainRes, nil)
 		repoCall2 := pEvaluator.On("CheckPolicy", mock.Anything, tc.checkAdminPolicyReq).Return(tc.checkPolicyErr1)
 		repoCall3 := pEvaluator.On("CheckPolicy", mock.Anything, tc.checkDomainPolicyReq).Return(tc.checkPolicyErr1)
 		repoCall4 := krepo.On("Remove", mock.Anything, mock.Anything, mock.Anything).Return(nil)
 		err := svc.Authorize(context.Background(), tc.policyReq)
 		assert.True(t, errors.Contains(err, tc.err), fmt.Sprintf("%s expected %s got %s\n", tc.desc, tc.err, err))
 		repoCall.Unset()
-		repoCall1.Unset()
 		repoCall2.Unset()
 		repoCall3.Unset()
 		repoCall4.Unset()
@@ -1277,1102 +1201,6 @@
 	}
 }
 
-<<<<<<< HEAD
-=======
-func TestCreateDomain(t *testing.T) {
-	svc, accessToken := newService()
-
-	cases := []struct {
-		desc              string
-		d                 auth.Domain
-		token             string
-		userID            string
-		addPolicyErr      error
-		savePolicyErr     error
-		saveDomainErr     error
-		deleteDomainErr   error
-		deletePoliciesErr error
-		err               error
-	}{
-		{
-			desc: "create domain successfully",
-			d: auth.Domain{
-				Status: auth.EnabledStatus,
-			},
-			token: accessToken,
-			err:   nil,
-		},
-		{
-			desc: "create domain with invalid token",
-			d: auth.Domain{
-				Status: auth.EnabledStatus,
-			},
-			token: inValidToken,
-			err:   svcerr.ErrAuthentication,
-		},
-		{
-			desc: "create domain with invalid status",
-			d: auth.Domain{
-				Status: auth.AllStatus,
-			},
-			token: accessToken,
-			err:   svcerr.ErrInvalidStatus,
-		},
-		{
-			desc: "create domain with failed policy request",
-			d: auth.Domain{
-				Status: auth.EnabledStatus,
-			},
-			token:        accessToken,
-			addPolicyErr: errors.ErrMalformedEntity,
-			err:          errors.ErrMalformedEntity,
-		},
-		{
-			desc: "create domain with failed save policyrequest",
-			d: auth.Domain{
-				Status: auth.EnabledStatus,
-			},
-			token:         accessToken,
-			savePolicyErr: errors.ErrMalformedEntity,
-			err:           errCreateDomainPolicy,
-		},
-		{
-			desc: "create domain with failed save domain request",
-			d: auth.Domain{
-				Status: auth.EnabledStatus,
-			},
-			token:         accessToken,
-			saveDomainErr: errors.ErrMalformedEntity,
-			err:           svcerr.ErrCreateEntity,
-		},
-		{
-			desc: "create domain with rollback error",
-			d: auth.Domain{
-				Status: auth.EnabledStatus,
-			},
-			token:           accessToken,
-			savePolicyErr:   errors.ErrMalformedEntity,
-			deleteDomainErr: errors.ErrMalformedEntity,
-			err:             errors.ErrMalformedEntity,
-		},
-		{
-			desc: "create domain with rollback error and failed to delete policies",
-			d: auth.Domain{
-				Status: auth.EnabledStatus,
-			},
-			token:             accessToken,
-			savePolicyErr:     errors.ErrMalformedEntity,
-			deleteDomainErr:   errors.ErrMalformedEntity,
-			deletePoliciesErr: errors.ErrMalformedEntity,
-			err:               errors.ErrMalformedEntity,
-		},
-		{
-			desc: "create domain with failed to create and failed rollback",
-			d: auth.Domain{
-				Status: auth.EnabledStatus,
-			},
-			token:             accessToken,
-			saveDomainErr:     errors.ErrMalformedEntity,
-			deletePoliciesErr: errors.ErrMalformedEntity,
-			err:               errRollbackPolicy,
-		},
-		{
-			desc: "create domain with failed to create and failed rollback",
-			d: auth.Domain{
-				Status: auth.EnabledStatus,
-			},
-			token:           accessToken,
-			saveDomainErr:   errors.ErrMalformedEntity,
-			deleteDomainErr: errors.ErrMalformedEntity,
-			err:             errors.ErrMalformedEntity,
-		},
-	}
-
-	for _, tc := range cases {
-		repoCall := pService.On("AddPolicies", mock.Anything, mock.Anything).Return(tc.addPolicyErr)
-		repoCall1 := drepo.On("SavePolicies", mock.Anything, mock.Anything).Return(tc.savePolicyErr)
-		repoCall2 := pService.On("DeletePolicies", mock.Anything, mock.Anything).Return(tc.deletePoliciesErr)
-		repoCall3 := drepo.On("DeletePolicies", mock.Anything, mock.Anything).Return(tc.deleteDomainErr)
-		repoCall4 := drepo.On("Save", mock.Anything, mock.Anything).Return(auth.Domain{}, tc.saveDomainErr)
-		_, err := svc.CreateDomain(context.Background(), tc.token, tc.d)
-		assert.True(t, errors.Contains(err, tc.err), fmt.Sprintf("%s expected %s got %s\n", tc.desc, tc.err, err))
-		repoCall.Unset()
-		repoCall1.Unset()
-		repoCall2.Unset()
-		repoCall3.Unset()
-		repoCall4.Unset()
-	}
-}
-
-func TestRetrieveDomain(t *testing.T) {
-	svc, accessToken := newService()
-
-	cases := []struct {
-		desc           string
-		token          string
-		domainID       string
-		domainRepoErr  error
-		domainRepoErr1 error
-		checkPolicyErr error
-		err            error
-	}{
-		{
-			desc:     "retrieve domain successfully",
-			token:    accessToken,
-			domainID: validID,
-			err:      nil,
-		},
-		{
-			desc:     "retrieve domain with invalid token",
-			token:    inValidToken,
-			domainID: validID,
-			err:      svcerr.ErrAuthentication,
-		},
-		{
-			desc:           "retrieve domain with empty domain id",
-			token:          accessToken,
-			domainID:       "",
-			err:            svcerr.ErrViewEntity,
-			domainRepoErr1: repoerr.ErrNotFound,
-		},
-		{
-			desc:           "retrieve non-existing domain",
-			token:          accessToken,
-			domainID:       inValid,
-			domainRepoErr:  repoerr.ErrNotFound,
-			err:            svcerr.ErrViewEntity,
-			domainRepoErr1: repoerr.ErrNotFound,
-		},
-		{
-			desc:           "retrieve domain with failed to retrieve by id",
-			token:          accessToken,
-			domainID:       validID,
-			domainRepoErr1: repoerr.ErrNotFound,
-			err:            svcerr.ErrNotFound,
-		},
-	}
-
-	for _, tc := range cases {
-		repoCall := drepo.On("RetrieveByID", mock.Anything, groupName).Return(auth.Domain{}, tc.domainRepoErr)
-		repoCall1 := pEvaluator.On("CheckPolicy", mock.Anything, mock.Anything).Return(tc.checkPolicyErr)
-		repoCall2 := drepo.On("RetrieveByID", mock.Anything, tc.domainID).Return(auth.Domain{}, tc.domainRepoErr1)
-		_, err := svc.RetrieveDomain(context.Background(), tc.token, tc.domainID)
-		assert.True(t, errors.Contains(err, tc.err), fmt.Sprintf("%s expected %s got %s\n", tc.desc, tc.err, err))
-		repoCall.Unset()
-		repoCall1.Unset()
-		repoCall2.Unset()
-	}
-}
-
-func TestRetrieveDomainPermissions(t *testing.T) {
-	svc, accessToken := newService()
-
-	cases := []struct {
-		desc                   string
-		token                  string
-		domainID               string
-		retreivePermissionsErr error
-		retreiveByIDErr        error
-		checkPolicyErr         error
-		err                    error
-	}{
-		{
-			desc:     "retrieve domain permissions successfully",
-			token:    accessToken,
-			domainID: validID,
-			err:      nil,
-		},
-		{
-			desc:     "retrieve domain permissions with invalid token",
-			token:    inValidToken,
-			domainID: validID,
-			err:      svcerr.ErrAuthentication,
-		},
-		{
-			desc:           "retrieve domain permissions with empty domainID",
-			token:          accessToken,
-			domainID:       "",
-			checkPolicyErr: svcerr.ErrAuthorization,
-			err:            svcerr.ErrDomainAuthorization,
-		},
-		{
-			desc:                   "retrieve domain permissions with failed to retrieve permissions",
-			token:                  accessToken,
-			domainID:               validID,
-			retreivePermissionsErr: repoerr.ErrNotFound,
-			err:                    svcerr.ErrNotFound,
-		},
-		{
-			desc:            "retrieve domain permissions with failed to retrieve by id",
-			token:           accessToken,
-			domainID:        validID,
-			retreiveByIDErr: repoerr.ErrNotFound,
-			err:             svcerr.ErrNotFound,
-		},
-	}
-
-	for _, tc := range cases {
-		repoCall := pService.On("ListPermissions", mock.Anything, mock.Anything, mock.Anything).Return(policies.Permissions{}, tc.retreivePermissionsErr)
-		repoCall1 := drepo.On("RetrieveByID", mock.Anything, mock.Anything).Return(auth.Domain{}, tc.retreiveByIDErr)
-		repoCall2 := pEvaluator.On("CheckPolicy", mock.Anything, mock.Anything).Return(tc.checkPolicyErr)
-		_, err := svc.RetrieveDomainPermissions(context.Background(), tc.token, tc.domainID)
-		assert.True(t, errors.Contains(err, tc.err), fmt.Sprintf("%s expected %s got %s\n", tc.desc, tc.err, err))
-		repoCall.Unset()
-		repoCall1.Unset()
-		repoCall2.Unset()
-	}
-}
-
-func TestUpdateDomain(t *testing.T) {
-	svc, accessToken := newService()
-
-	cases := []struct {
-		desc            string
-		token           string
-		domainID        string
-		domReq          auth.DomainReq
-		checkPolicyErr  error
-		retrieveByIDErr error
-		updateErr       error
-		err             error
-	}{
-		{
-			desc:     "update domain successfully",
-			token:    accessToken,
-			domainID: validID,
-			domReq: auth.DomainReq{
-				Name:  &valid,
-				Alias: &valid,
-			},
-			err: nil,
-		},
-		{
-			desc:     "update domain with invalid token",
-			token:    inValidToken,
-			domainID: validID,
-			domReq: auth.DomainReq{
-				Name:  &valid,
-				Alias: &valid,
-			},
-			err: svcerr.ErrAuthentication,
-		},
-		{
-			desc:     "update domain with empty domainID",
-			token:    accessToken,
-			domainID: "",
-			domReq: auth.DomainReq{
-				Name:  &valid,
-				Alias: &valid,
-			},
-			checkPolicyErr: svcerr.ErrAuthorization,
-			err:            svcerr.ErrDomainAuthorization,
-		},
-		{
-			desc:     "update domain with failed to retrieve by id",
-			token:    accessToken,
-			domainID: validID,
-			domReq: auth.DomainReq{
-				Name:  &valid,
-				Alias: &valid,
-			},
-			retrieveByIDErr: repoerr.ErrNotFound,
-			err:             svcerr.ErrNotFound,
-		},
-		{
-			desc:     "update domain with failed to update",
-			token:    accessToken,
-			domainID: validID,
-			domReq: auth.DomainReq{
-				Name:  &valid,
-				Alias: &valid,
-			},
-			updateErr: errors.ErrMalformedEntity,
-			err:       errors.ErrMalformedEntity,
-		},
-	}
-
-	for _, tc := range cases {
-		repoCall := pEvaluator.On("CheckPolicy", mock.Anything, mock.Anything).Return(tc.checkPolicyErr)
-		repoCall1 := drepo.On("RetrieveByID", mock.Anything, mock.Anything).Return(auth.Domain{}, tc.retrieveByIDErr)
-		repoCall2 := drepo.On("Update", mock.Anything, mock.Anything, mock.Anything, mock.Anything).Return(auth.Domain{}, tc.updateErr)
-		_, err := svc.UpdateDomain(context.Background(), tc.token, tc.domainID, tc.domReq)
-		assert.True(t, errors.Contains(err, tc.err), fmt.Sprintf("%s expected %s got %s\n", tc.desc, tc.err, err))
-		repoCall.Unset()
-		repoCall1.Unset()
-		repoCall2.Unset()
-	}
-}
-
-func TestChangeDomainStatus(t *testing.T) {
-	svc, accessToken := newService()
-
-	disabledStatus := auth.DisabledStatus
-
-	cases := []struct {
-		desc             string
-		token            string
-		domainID         string
-		domainReq        auth.DomainReq
-		retreieveByIDErr error
-		checkPolicyErr   error
-		updateErr        error
-		err              error
-	}{
-		{
-			desc:     "change domain status successfully",
-			token:    accessToken,
-			domainID: validID,
-			domainReq: auth.DomainReq{
-				Status: &disabledStatus,
-			},
-			err: nil,
-		},
-		{
-			desc:     "change domain status with invalid token",
-			token:    inValidToken,
-			domainID: validID,
-			domainReq: auth.DomainReq{
-				Status: &disabledStatus,
-			},
-			err: svcerr.ErrAuthentication,
-		},
-		{
-			desc:     "change domain status with empty domainID",
-			token:    accessToken,
-			domainID: "",
-			domainReq: auth.DomainReq{
-				Status: &disabledStatus,
-			},
-			retreieveByIDErr: repoerr.ErrNotFound,
-			err:              svcerr.ErrNotFound,
-		},
-		{
-			desc:     "change domain status with unauthorized domain ID",
-			token:    accessToken,
-			domainID: validID,
-			domainReq: auth.DomainReq{
-				Status: &disabledStatus,
-			},
-			checkPolicyErr: svcerr.ErrAuthorization,
-			err:            svcerr.ErrDomainAuthorization,
-		},
-		{
-			desc:     "change domain status with repository error on update",
-			token:    accessToken,
-			domainID: validID,
-			domainReq: auth.DomainReq{
-				Status: &disabledStatus,
-			},
-			updateErr: errors.ErrMalformedEntity,
-			err:       errors.ErrMalformedEntity,
-		},
-	}
-
-	for _, tc := range cases {
-		repoCall := drepo.On("RetrieveByID", mock.Anything, mock.Anything).Return(auth.Domain{}, tc.retreieveByIDErr)
-		repoCall1 := pEvaluator.On("CheckPolicy", mock.Anything, mock.Anything).Return(tc.checkPolicyErr)
-		repoCall2 := drepo.On("Update", mock.Anything, mock.Anything, mock.Anything, mock.Anything).Return(auth.Domain{}, tc.updateErr)
-		_, err := svc.ChangeDomainStatus(context.Background(), tc.token, tc.domainID, tc.domainReq)
-		assert.True(t, errors.Contains(err, tc.err), fmt.Sprintf("%s expected %s got %s\n", tc.desc, tc.err, err))
-		repoCall.Unset()
-		repoCall1.Unset()
-		repoCall2.Unset()
-	}
-}
-
-func TestListDomains(t *testing.T) {
-	svc, accessToken := newService()
-
-	cases := []struct {
-		desc            string
-		token           string
-		domainID        string
-		authReq         auth.Page
-		listDomainsRes  auth.DomainsPage
-		retreiveByIDErr error
-		checkPolicyErr  error
-		listDomainErr   error
-		err             error
-	}{
-		{
-			desc:     "list domains successfully",
-			token:    accessToken,
-			domainID: validID,
-			authReq: auth.Page{
-				Offset:     0,
-				Limit:      10,
-				Permission: policies.AdminPermission,
-				Status:     auth.EnabledStatus,
-			},
-			listDomainsRes: auth.DomainsPage{
-				Domains: []auth.Domain{domain},
-			},
-			err: nil,
-		},
-		{
-			desc:     "list domains with invalid token",
-			token:    inValidToken,
-			domainID: validID,
-			authReq: auth.Page{
-				Offset:     0,
-				Limit:      10,
-				Permission: policies.AdminPermission,
-				Status:     auth.EnabledStatus,
-			},
-			err: svcerr.ErrAuthentication,
-		},
-		{
-			desc:     "list domains with repository error on list domains",
-			token:    accessToken,
-			domainID: validID,
-			authReq: auth.Page{
-				Offset:     0,
-				Limit:      10,
-				Permission: policies.AdminPermission,
-				Status:     auth.EnabledStatus,
-			},
-			listDomainErr: errors.ErrMalformedEntity,
-			err:           svcerr.ErrViewEntity,
-		},
-	}
-
-	for _, tc := range cases {
-		repoCall := pEvaluator.On("CheckPolicy", mock.Anything, mock.Anything).Return(tc.checkPolicyErr)
-		repoCall1 := drepo.On("ListDomains", mock.Anything, mock.Anything).Return(tc.listDomainsRes, tc.listDomainErr)
-		_, err := svc.ListDomains(context.Background(), tc.token, auth.Page{})
-		assert.True(t, errors.Contains(err, tc.err), fmt.Sprintf("%s expected %s got %s\n", tc.desc, tc.err, err))
-		repoCall.Unset()
-		repoCall1.Unset()
-	}
-}
-
-func TestAssignUsers(t *testing.T) {
-	svc, accessToken := newService()
-
-	cases := []struct {
-		desc                 string
-		token                string
-		domainID             string
-		userIDs              []string
-		relation             string
-		checkPolicyReq3      policies.Policy
-		checkAdminPolicyReq  policies.Policy
-		checkDomainPolicyReq policies.Policy
-		checkPolicyReq33     policies.Policy
-		checkpolicyErr       error
-		checkPolicyErr1      error
-		checkPolicyErr2      error
-		addPoliciesErr       error
-		savePoliciesErr      error
-		deletePoliciesErr    error
-		err                  error
-	}{
-		{
-			desc:     "assign users successfully",
-			token:    accessToken,
-			domainID: validID,
-			userIDs:  []string{validID},
-			relation: policies.ContributorRelation,
-			checkPolicyReq3: policies.Policy{
-				Domain:      groupName,
-				Subject:     id,
-				SubjectType: policies.UserType,
-				SubjectKind: policies.TokenKind,
-				Object:      validID,
-				ObjectType:  policies.DomainType,
-				Permission:  policies.SharePermission,
-			},
-			checkAdminPolicyReq: policies.Policy{
-				Domain:      groupName,
-				Subject:     id,
-				SubjectType: policies.UserType,
-				SubjectKind: policies.TokenKind,
-				Object:      validID,
-				ObjectType:  policies.DomainType,
-				Permission:  policies.ViewPermission,
-			},
-			checkDomainPolicyReq: policies.Policy{
-				Subject:     validID,
-				SubjectType: policies.UserType,
-				Object:      policies.MagistralaObject,
-				ObjectType:  policies.PlatformType,
-				Permission:  policies.MembershipPermission,
-			},
-			checkPolicyReq33: policies.Policy{
-				Subject:     id,
-				SubjectType: policies.UserType,
-				Object:      groupName,
-				ObjectType:  policies.DomainType,
-				Permission:  policies.MembershipPermission,
-			},
-
-			err: nil,
-		},
-		{
-			desc:     "assign users with invalid token",
-			token:    inValidToken,
-			domainID: validID,
-			userIDs:  []string{validID},
-			relation: policies.ContributorRelation,
-			checkPolicyReq3: policies.Policy{
-				Domain:      groupName,
-				Subject:     id,
-				SubjectType: policies.UserType,
-				SubjectKind: policies.TokenKind,
-				Object:      validID,
-				ObjectType:  policies.DomainType,
-				Permission:  policies.SharePermission,
-			},
-			checkAdminPolicyReq: policies.Policy{
-				Domain:      groupName,
-				Subject:     id,
-				SubjectType: policies.UserType,
-				SubjectKind: policies.TokenKind,
-				Object:      validID,
-				ObjectType:  policies.DomainType,
-				Permission:  policies.ViewPermission,
-			},
-			checkDomainPolicyReq: policies.Policy{
-				Subject:     validID,
-				SubjectType: policies.UserType,
-				Object:      policies.MagistralaObject,
-				ObjectType:  policies.PlatformType,
-				Permission:  policies.MembershipPermission,
-			},
-			err: svcerr.ErrAuthentication,
-		},
-		{
-			desc:     "assign users with invalid domainID",
-			token:    accessToken,
-			domainID: inValid,
-			relation: policies.ContributorRelation,
-			checkPolicyReq3: policies.Policy{
-				Domain:      groupName,
-				Subject:     id,
-				SubjectType: policies.UserType,
-				SubjectKind: policies.TokenKind,
-				Object:      inValid,
-				ObjectType:  policies.DomainType,
-				Permission:  policies.SharePermission,
-			},
-			checkAdminPolicyReq: policies.Policy{
-				Domain:      groupName,
-				Subject:     id,
-				SubjectType: policies.UserType,
-				SubjectKind: policies.TokenKind,
-				Object:      inValid,
-				ObjectType:  policies.DomainType,
-				Permission:  policies.ViewPermission,
-			},
-			checkPolicyReq33: policies.Policy{
-				Subject:     id,
-				SubjectType: policies.UserType,
-				Object:      groupName,
-				ObjectType:  policies.DomainType,
-				Permission:  policies.MembershipPermission,
-			},
-			checkPolicyErr1: svcerr.ErrAuthorization,
-			err:             svcerr.ErrAuthorization,
-		},
-		{
-			desc:     "assign users with invalid userIDs",
-			token:    accessToken,
-			userIDs:  []string{inValid},
-			domainID: validID,
-			relation: policies.ContributorRelation,
-			checkPolicyReq3: policies.Policy{
-				Domain:      groupName,
-				Subject:     id,
-				SubjectType: policies.UserType,
-				SubjectKind: policies.TokenKind,
-				Object:      validID,
-				ObjectType:  policies.DomainType,
-				Permission:  policies.SharePermission,
-			},
-			checkAdminPolicyReq: policies.Policy{
-				Domain:      groupName,
-				Subject:     id,
-				SubjectType: policies.UserType,
-				SubjectKind: policies.TokenKind,
-				Object:      validID,
-				ObjectType:  policies.DomainType,
-				Permission:  policies.ViewPermission,
-			},
-			checkDomainPolicyReq: policies.Policy{
-				Subject:     inValid,
-				SubjectType: policies.UserType,
-				Object:      policies.MagistralaObject,
-				ObjectType:  policies.PlatformType,
-				Permission:  policies.MembershipPermission,
-			},
-			checkPolicyReq33: policies.Policy{
-				Subject:     id,
-				SubjectType: policies.UserType,
-				Object:      groupName,
-				ObjectType:  policies.DomainType,
-				Permission:  policies.MembershipPermission,
-			},
-			checkPolicyErr2: svcerr.ErrMalformedEntity,
-			err:             svcerr.ErrDomainAuthorization,
-		},
-		{
-			desc:     "assign users with failed to add policies to agent",
-			token:    accessToken,
-			domainID: validID,
-			userIDs:  []string{validID},
-			relation: policies.ContributorRelation,
-			checkPolicyReq3: policies.Policy{
-				Domain:      groupName,
-				Subject:     id,
-				SubjectType: policies.UserType,
-				SubjectKind: policies.TokenKind,
-				Object:      validID,
-				ObjectType:  policies.DomainType,
-				Permission:  policies.SharePermission,
-			},
-			checkAdminPolicyReq: policies.Policy{
-				Domain:      groupName,
-				Subject:     id,
-				SubjectType: policies.UserType,
-				SubjectKind: policies.TokenKind,
-				Object:      validID,
-				ObjectType:  policies.DomainType,
-				Permission:  policies.ViewPermission,
-			},
-			checkDomainPolicyReq: policies.Policy{
-				Subject:     validID,
-				SubjectType: policies.UserType,
-				Object:      policies.MagistralaObject,
-				ObjectType:  policies.PlatformType,
-				Permission:  policies.MembershipPermission,
-			},
-			checkPolicyReq33: policies.Policy{
-				Subject:     id,
-				SubjectType: policies.UserType,
-				Object:      groupName,
-				ObjectType:  policies.DomainType,
-				Permission:  policies.MembershipPermission,
-			},
-			addPoliciesErr: svcerr.ErrAuthorization,
-			err:            errAddPolicies,
-		},
-		{
-			desc:     "assign users with failed to save policies to domain",
-			token:    accessToken,
-			domainID: validID,
-			userIDs:  []string{validID},
-			relation: policies.ContributorRelation,
-			checkPolicyReq3: policies.Policy{
-				Domain:      groupName,
-				Subject:     id,
-				SubjectType: policies.UserType,
-				SubjectKind: policies.TokenKind,
-				Object:      validID,
-				ObjectType:  policies.DomainType,
-				Permission:  policies.SharePermission,
-			},
-			checkAdminPolicyReq: policies.Policy{
-				Domain:      groupName,
-				Subject:     id,
-				SubjectType: policies.UserType,
-				SubjectKind: policies.TokenKind,
-				Object:      validID,
-				ObjectType:  policies.DomainType,
-				Permission:  policies.ViewPermission,
-			},
-			checkDomainPolicyReq: policies.Policy{
-				Subject:     validID,
-				SubjectType: policies.UserType,
-				Object:      policies.MagistralaObject,
-				ObjectType:  policies.PlatformType,
-				Permission:  policies.MembershipPermission,
-			},
-			checkPolicyReq33: policies.Policy{
-				Subject:     id,
-				SubjectType: policies.UserType,
-				Object:      groupName,
-				ObjectType:  policies.DomainType,
-				Permission:  policies.MembershipPermission,
-			},
-			savePoliciesErr: repoerr.ErrCreateEntity,
-			err:             errAddPolicies,
-		},
-		{
-			desc:     "assign users with failed to save policies to domain and failed to delete",
-			token:    accessToken,
-			domainID: validID,
-			userIDs:  []string{validID},
-			relation: policies.ContributorRelation,
-			checkPolicyReq3: policies.Policy{
-				Domain:      groupName,
-				Subject:     id,
-				SubjectType: policies.UserType,
-				SubjectKind: policies.TokenKind,
-				Object:      validID,
-				ObjectType:  policies.DomainType,
-				Permission:  policies.SharePermission,
-			},
-			checkAdminPolicyReq: policies.Policy{
-				Domain:      groupName,
-				Subject:     id,
-				SubjectType: policies.UserType,
-				SubjectKind: policies.TokenKind,
-				Object:      validID,
-				ObjectType:  policies.DomainType,
-				Permission:  policies.ViewPermission,
-			},
-			checkDomainPolicyReq: policies.Policy{
-				Subject:     validID,
-				SubjectType: policies.UserType,
-				Object:      policies.MagistralaObject,
-				ObjectType:  policies.PlatformType,
-				Permission:  policies.MembershipPermission,
-			},
-			checkPolicyReq33: policies.Policy{
-				Subject:     id,
-				SubjectType: policies.UserType,
-				Object:      groupName,
-				ObjectType:  policies.DomainType,
-				Permission:  policies.MembershipPermission,
-			},
-			savePoliciesErr:   repoerr.ErrCreateEntity,
-			deletePoliciesErr: svcerr.ErrDomainAuthorization,
-			err:               errAddPolicies,
-		},
-	}
-
-	for _, tc := range cases {
-		repoCall := drepo.On("RetrieveByID", mock.Anything, groupName).Return(auth.Domain{}, nil)
-		repoCall1 := pEvaluator.On("CheckPolicy", mock.Anything, tc.checkPolicyReq3).Return(tc.checkpolicyErr)
-		repoCall2 := pEvaluator.On("CheckPolicy", mock.Anything, tc.checkAdminPolicyReq).Return(tc.checkPolicyErr1)
-		repoCall3 := pEvaluator.On("CheckPolicy", mock.Anything, tc.checkDomainPolicyReq).Return(tc.checkPolicyErr2)
-		repoCall4 := pEvaluator.On("CheckPolicy", mock.Anything, tc.checkPolicyReq33).Return(tc.checkPolicyErr2)
-		repoCall5 := pService.On("AddPolicies", mock.Anything, mock.Anything).Return(tc.addPoliciesErr)
-		repoCall6 := drepo.On("SavePolicies", mock.Anything, mock.Anything, mock.Anything).Return(tc.savePoliciesErr)
-		repoCall7 := pService.On("DeletePolicies", mock.Anything, mock.Anything).Return(tc.deletePoliciesErr)
-		err := svc.AssignUsers(context.Background(), tc.token, tc.domainID, tc.userIDs, tc.relation)
-		assert.True(t, errors.Contains(err, tc.err), fmt.Sprintf("%s expected %s got %s\n", tc.desc, tc.err, err))
-		repoCall.Unset()
-		repoCall1.Unset()
-		repoCall2.Unset()
-		repoCall3.Unset()
-		repoCall4.Unset()
-		repoCall5.Unset()
-		repoCall6.Unset()
-		repoCall7.Unset()
-	}
-}
-
-func TestUnassignUser(t *testing.T) {
-	svc, accessToken := newService()
-
-	cases := []struct {
-		desc                  string
-		token                 string
-		domainID              string
-		userID                string
-		checkPolicyReq        policies.Policy
-		checkAdminPolicyReq   policies.Policy
-		checkDomainPolicyReq  policies.Policy
-		checkPolicyErr        error
-		checkPolicyErr1       error
-		deletePolicyFilterErr error
-		deletePoliciesErr     error
-		err                   error
-	}{
-		{
-			desc:     "unassign user successfully",
-			token:    accessToken,
-			domainID: validID,
-			userID:   validID,
-			checkPolicyReq: policies.Policy{
-				Subject:     id,
-				SubjectType: policies.UserType,
-				Object:      groupName,
-				ObjectType:  policies.DomainType,
-				Permission:  policies.MembershipPermission,
-			},
-			checkAdminPolicyReq: policies.Policy{
-				Domain:      groupName,
-				Subject:     id,
-				SubjectType: policies.UserType,
-				SubjectKind: policies.TokenKind,
-				Object:      validID,
-				ObjectType:  policies.DomainType,
-				Permission:  policies.AdminPermission,
-			},
-			checkDomainPolicyReq: policies.Policy{
-				Domain:      groupName,
-				Subject:     id,
-				SubjectType: policies.UserType,
-				SubjectKind: policies.TokenKind,
-				Object:      validID,
-				ObjectType:  policies.DomainType,
-				Permission:  policies.SharePermission,
-			},
-			err: nil,
-		},
-		{
-			desc:     "unassign users with invalid token",
-			token:    inValidToken,
-			domainID: validID,
-			userID:   validID,
-			checkPolicyReq: policies.Policy{
-				Domain:      groupName,
-				Subject:     id,
-				SubjectType: policies.UserType,
-				SubjectKind: policies.TokenKind,
-				Object:      validID,
-				ObjectType:  policies.DomainType,
-				Permission:  policies.SharePermission,
-			},
-			checkAdminPolicyReq: policies.Policy{
-				Domain:      groupName,
-				Subject:     id,
-				SubjectType: policies.UserType,
-				SubjectKind: policies.TokenKind,
-				Object:      validID,
-				ObjectType:  policies.DomainType,
-				Permission:  policies.AdminPermission,
-			},
-			err: svcerr.ErrAuthentication,
-		},
-		{
-			desc:     "unassign users with invalid domainID",
-			token:    accessToken,
-			domainID: inValid,
-			userID:   validID,
-			checkPolicyReq: policies.Policy{
-				Domain:      groupName,
-				Subject:     id,
-				SubjectType: policies.UserType,
-				SubjectKind: policies.TokenKind,
-				Object:      inValid,
-				ObjectType:  policies.DomainType,
-				Permission:  policies.SharePermission,
-			},
-			checkAdminPolicyReq: policies.Policy{
-				Domain:      groupName,
-				Subject:     id,
-				SubjectType: policies.UserType,
-				SubjectKind: policies.TokenKind,
-				Object:      inValid,
-				ObjectType:  policies.DomainType,
-				Permission:  policies.AdminPermission,
-			},
-			checkDomainPolicyReq: policies.Policy{
-				Subject:     id,
-				SubjectType: policies.UserType,
-				Object:      groupName,
-				ObjectType:  policies.DomainType,
-				Permission:  policies.MembershipPermission,
-			},
-			checkPolicyErr1: svcerr.ErrAuthorization,
-			err:             svcerr.ErrDomainAuthorization,
-		},
-		{
-			desc:     "unassign users with failed to delete policies from agent",
-			token:    accessToken,
-			domainID: validID,
-			userID:   validID,
-			checkPolicyReq: policies.Policy{
-				Domain:      groupName,
-				Subject:     id,
-				SubjectType: policies.UserType,
-				SubjectKind: policies.TokenKind,
-				Object:      validID,
-				ObjectType:  policies.DomainType,
-				Permission:  policies.SharePermission,
-			},
-			checkAdminPolicyReq: policies.Policy{
-				Domain:      groupName,
-				Subject:     id,
-				SubjectType: policies.UserType,
-				SubjectKind: policies.TokenKind,
-				Object:      validID,
-				ObjectType:  policies.DomainType,
-				Permission:  policies.AdminPermission,
-			},
-			checkDomainPolicyReq: policies.Policy{
-				Subject:     id,
-				SubjectType: policies.UserType,
-				Object:      groupName,
-				ObjectType:  policies.DomainType,
-				Permission:  policies.MembershipPermission,
-			},
-			deletePolicyFilterErr: errors.ErrMalformedEntity,
-			err:                   errors.ErrMalformedEntity,
-		},
-		{
-			desc:     "unassign users with failed to delete policies from domain",
-			token:    accessToken,
-			domainID: validID,
-			userID:   validID,
-			checkPolicyReq: policies.Policy{
-				Domain:      groupName,
-				Subject:     id,
-				SubjectType: policies.UserType,
-				SubjectKind: policies.TokenKind,
-				Object:      validID,
-				ObjectType:  policies.DomainType,
-				Permission:  policies.SharePermission,
-			},
-			checkAdminPolicyReq: policies.Policy{
-				Domain:      groupName,
-				Subject:     id,
-				SubjectType: policies.UserType,
-				SubjectKind: policies.TokenKind,
-				Object:      validID,
-				ObjectType:  policies.DomainType,
-				Permission:  policies.AdminPermission,
-			},
-			checkDomainPolicyReq: policies.Policy{
-				Subject:     id,
-				SubjectType: policies.UserType,
-				Object:      groupName,
-				ObjectType:  policies.DomainType,
-				Permission:  policies.MembershipPermission,
-			},
-			deletePoliciesErr:     errors.ErrMalformedEntity,
-			deletePolicyFilterErr: errors.ErrMalformedEntity,
-			err:                   errors.ErrMalformedEntity,
-		},
-		{
-			desc:     "unassign user with failed to delete pService from domain",
-			token:    accessToken,
-			domainID: validID,
-			userID:   validID,
-			checkPolicyReq: policies.Policy{
-				Subject:     id,
-				SubjectType: policies.UserType,
-				Object:      groupName,
-				ObjectType:  policies.DomainType,
-				Permission:  policies.MembershipPermission,
-			},
-			checkAdminPolicyReq: policies.Policy{
-				Domain:      groupName,
-				Subject:     id,
-				SubjectType: policies.UserType,
-				SubjectKind: policies.TokenKind,
-				Object:      validID,
-				ObjectType:  policies.DomainType,
-				Permission:  policies.AdminPermission,
-			},
-			checkDomainPolicyReq: policies.Policy{
-				Domain:      groupName,
-				Subject:     id,
-				SubjectType: policies.UserType,
-				SubjectKind: policies.TokenKind,
-				Object:      validID,
-				ObjectType:  policies.DomainType,
-				Permission:  policies.SharePermission,
-			},
-			deletePoliciesErr: errors.ErrMalformedEntity,
-			err:               errors.ErrMalformedEntity,
-		},
-	}
-
-	for _, tc := range cases {
-		repoCall := drepo.On("RetrieveByID", mock.Anything, mock.Anything).Return(auth.Domain{}, nil)
-		repoCall1 := pEvaluator.On("CheckPolicy", mock.Anything, tc.checkPolicyReq).Return(tc.checkPolicyErr)
-		repoCall2 := pEvaluator.On("CheckPolicy", mock.Anything, tc.checkAdminPolicyReq).Return(tc.checkPolicyErr1)
-		repoCall3 := pEvaluator.On("CheckPolicy", mock.Anything, tc.checkDomainPolicyReq).Return(tc.checkPolicyErr1)
-		repoCall4 := pService.On("DeletePolicyFilter", mock.Anything, mock.Anything).Return(tc.deletePolicyFilterErr)
-		repoCall5 := drepo.On("DeletePolicies", mock.Anything, mock.Anything, mock.Anything).Return(tc.deletePoliciesErr)
-		err := svc.UnassignUser(context.Background(), tc.token, tc.domainID, tc.userID)
-		assert.True(t, errors.Contains(err, tc.err), fmt.Sprintf("%s expected %s got %s\n", tc.desc, tc.err, err))
-		repoCall.Unset()
-		repoCall1.Unset()
-		repoCall2.Unset()
-		repoCall3.Unset()
-		repoCall4.Unset()
-		repoCall5.Unset()
-	}
-}
-
-func TestListUsersDomains(t *testing.T) {
-	svc, accessToken := newService()
-
-	cases := []struct {
-		desc            string
-		token           string
-		userID          string
-		page            auth.Page
-		retreiveByIDErr error
-		checkPolicyErr  error
-		listDomainErr   error
-		err             error
-	}{
-		{
-			desc:   "list users domains successfully",
-			token:  accessToken,
-			userID: validID,
-			page: auth.Page{
-				Offset:     0,
-				Limit:      10,
-				Permission: policies.AdminPermission,
-			},
-			err: nil,
-		},
-		{
-			desc:   "list users domains successfully was admin",
-			token:  accessToken,
-			userID: email,
-			page: auth.Page{
-				Offset:     0,
-				Limit:      10,
-				Permission: policies.AdminPermission,
-			},
-			err: nil,
-		},
-		{
-			desc:   "list users domains with invalid token",
-			token:  inValidToken,
-			userID: validID,
-			page: auth.Page{
-				Offset:     0,
-				Limit:      10,
-				Permission: policies.AdminPermission,
-			},
-			err: svcerr.ErrAuthentication,
-		},
-		{
-			desc:   "list users domains with invalid domainID",
-			token:  accessToken,
-			userID: inValid,
-			page: auth.Page{
-				Offset:     0,
-				Limit:      10,
-				Permission: policies.AdminPermission,
-			},
-			checkPolicyErr: svcerr.ErrAuthorization,
-			err:            svcerr.ErrAuthorization,
-		},
-		{
-			desc:   "list users domains with repository error on list domains",
-			token:  accessToken,
-			userID: validID,
-			page: auth.Page{
-				Offset:     0,
-				Limit:      10,
-				Permission: policies.AdminPermission,
-			},
-			listDomainErr: repoerr.ErrNotFound,
-			err:           svcerr.ErrViewEntity,
-		},
-	}
-
-	for _, tc := range cases {
-		repoCall := pEvaluator.On("CheckPolicy", mock.Anything, mock.Anything).Return(tc.checkPolicyErr)
-		repoCall1 := drepo.On("ListDomains", mock.Anything, mock.Anything).Return(auth.DomainsPage{}, tc.listDomainErr)
-		_, err := svc.ListUserDomains(context.Background(), tc.token, tc.userID, tc.page)
-		assert.True(t, errors.Contains(err, tc.err), fmt.Sprintf("%s expected %s got %s\n", tc.desc, tc.err, err))
-		repoCall.Unset()
-		repoCall1.Unset()
-	}
-}
-
->>>>>>> eb881690
 func TestEncodeDomainUserID(t *testing.T) {
 	cases := []struct {
 		desc     string
