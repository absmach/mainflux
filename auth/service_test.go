// Copyright (c) Mainflux
// SPDX-License-Identifier: Apache-2.0

package auth_test

import (
	"context"
	"fmt"
	"testing"
	"time"

	"github.com/mainflux/mainflux/auth"
	"github.com/mainflux/mainflux/auth/jwt"
	"github.com/mainflux/mainflux/auth/mocks"
	"github.com/mainflux/mainflux/pkg/errors"
	"github.com/mainflux/mainflux/pkg/uuid"
	"github.com/stretchr/testify/assert"
	"github.com/stretchr/testify/require"
)

var idProvider = uuid.New()

const (
	secret      = "secret"
	email       = "test@example.com"
	id          = "testID"
	groupName   = "mfx"
	description = "Description"

	memberRel      = "member"
	authoritiesObj = "authorities"
)

func newService() auth.Service {
	repo := mocks.NewKeyRepository()
	groupRepo := mocks.NewGroupRepository()
	idProvider := uuid.NewMock()

	mockAuthzDB := map[string][]mocks.MockSubjectSet{}
	mockAuthzDB[id] = append(mockAuthzDB[id], mocks.MockSubjectSet{Object: authoritiesObj, Relation: memberRel})
	ketoMock := mocks.NewKetoMock(mockAuthzDB)

	t := jwt.New(secret)
	return auth.New(repo, groupRepo, idProvider, t, ketoMock)
}

func TestIssue(t *testing.T) {
	svc := newService()
	_, secret, err := svc.Issue(context.Background(), "", auth.Key{Type: auth.UserKey, IssuedAt: time.Now(), IssuerID: id, Subject: email})
	assert.Nil(t, err, fmt.Sprintf("Issuing login key expected to succeed: %s", err))

	cases := []struct {
		desc  string
		key   auth.Key
		token string
		err   error
	}{
		{
			desc: "issue user key",
			key: auth.Key{
				Type:     auth.UserKey,
				IssuedAt: time.Now(),
			},
			token: secret,
			err:   nil,
		},
		{
			desc: "issue user key with no time",
			key: auth.Key{
				Type: auth.UserKey,
			},
			token: secret,
			err:   auth.ErrInvalidKeyIssuedAt,
		},
		{
			desc: "issue API key",
			key: auth.Key{
				Type:     auth.APIKey,
				IssuedAt: time.Now(),
			},
			token: secret,
			err:   nil,
		},
		{
			desc: "issue API key unauthorized",
			key: auth.Key{
				Type:     auth.APIKey,
				IssuedAt: time.Now(),
			},
			token: "invalid",
			err:   auth.ErrUnauthorizedAccess,
		},
		{
			desc: "issue API key with no time",
			key: auth.Key{
				Type: auth.APIKey,
			},
			token: secret,
			err:   auth.ErrInvalidKeyIssuedAt,
		},
		{
			desc: "issue recovery key",
			key: auth.Key{
				Type:     auth.RecoveryKey,
				IssuedAt: time.Now(),
			},
			token: "",
			err:   nil,
		},
		{
			desc: "issue recovery with no issue time",
			key: auth.Key{
				Type: auth.RecoveryKey,
			},
			token: secret,
			err:   auth.ErrInvalidKeyIssuedAt,
		},
	}

	for _, tc := range cases {
		_, _, err := svc.Issue(context.Background(), tc.token, tc.key)
		assert.True(t, errors.Contains(err, tc.err), fmt.Sprintf("%s expected %s got %s\n", tc.desc, tc.err, err))
	}
}

func TestRevoke(t *testing.T) {
	svc := newService()
	_, secret, err := svc.Issue(context.Background(), "", auth.Key{Type: auth.UserKey, IssuedAt: time.Now(), IssuerID: id, Subject: email})
	assert.Nil(t, err, fmt.Sprintf("Issuing login key expected to succeed: %s", err))
	key := auth.Key{
		Type:     auth.APIKey,
		IssuedAt: time.Now(),
		IssuerID: id,
		Subject:  email,
	}
	newKey, _, err := svc.Issue(context.Background(), secret, key)
	assert.Nil(t, err, fmt.Sprintf("Issuing user's key expected to succeed: %s", err))

	cases := []struct {
		desc  string
		id    string
		token string
		err   error
	}{
		{
			desc:  "revoke user key",
			id:    newKey.ID,
			token: secret,
			err:   nil,
		},
		{
			desc:  "revoke non-existing user key",
			id:    newKey.ID,
			token: secret,
			err:   nil,
		},
		{
			desc:  "revoke unauthorized",
			id:    newKey.ID,
			token: "",
			err:   auth.ErrUnauthorizedAccess,
		},
	}

	for _, tc := range cases {
		err := svc.Revoke(context.Background(), tc.token, tc.id)
		assert.True(t, errors.Contains(err, tc.err), fmt.Sprintf("%s expected %s got %s\n", tc.desc, tc.err, err))
	}
}

func TestRetrieve(t *testing.T) {
	svc := newService()
	_, secret, err := svc.Issue(context.Background(), "", auth.Key{Type: auth.UserKey, IssuedAt: time.Now(), Subject: email, IssuerID: id})
	assert.Nil(t, err, fmt.Sprintf("Issuing login key expected to succeed: %s", err))
	key := auth.Key{
		ID:       "id",
		Type:     auth.APIKey,
		IssuerID: id,
		Subject:  email,
		IssuedAt: time.Now(),
	}

	_, userToken, err := svc.Issue(context.Background(), "", auth.Key{Type: auth.UserKey, IssuedAt: time.Now(), IssuerID: id, Subject: email})
	assert.Nil(t, err, fmt.Sprintf("Issuing user key expected to succeed: %s", err))

	apiKey, apiToken, err := svc.Issue(context.Background(), secret, key)
	assert.Nil(t, err, fmt.Sprintf("Issuing user's key expected to succeed: %s", err))

	_, resetToken, err := svc.Issue(context.Background(), "", auth.Key{Type: auth.RecoveryKey, IssuedAt: time.Now()})
	assert.Nil(t, err, fmt.Sprintf("Issuing reset key expected to succeed: %s", err))

	cases := []struct {
		desc  string
		id    string
		token string
		err   error
	}{
		{
			desc:  "retrieve user key",
			id:    apiKey.ID,
			token: userToken,
			err:   nil,
		},
		{
			desc:  "retrieve non-existing user key",
			id:    "invalid",
			token: userToken,
			err:   auth.ErrNotFound,
		},
		{
			desc:  "retrieve unauthorized",
			id:    apiKey.ID,
			token: "wrong",
			err:   auth.ErrUnauthorizedAccess,
		},
		{
			desc:  "retrieve with API token",
			id:    apiKey.ID,
			token: apiToken,
			err:   auth.ErrUnauthorizedAccess,
		},
		{
			desc:  "retrieve with reset token",
			id:    apiKey.ID,
			token: resetToken,
			err:   auth.ErrUnauthorizedAccess,
		},
	}

	for _, tc := range cases {
		_, err := svc.RetrieveKey(context.Background(), tc.token, tc.id)
		assert.True(t, errors.Contains(err, tc.err), fmt.Sprintf("%s expected %s got %s\n", tc.desc, tc.err, err))
	}
}

func TestIdentify(t *testing.T) {
	svc := newService()

	_, loginSecret, err := svc.Issue(context.Background(), "", auth.Key{Type: auth.UserKey, IssuedAt: time.Now(), IssuerID: id, Subject: email})
	assert.Nil(t, err, fmt.Sprintf("Issuing login key expected to succeed: %s", err))

	_, recoverySecret, err := svc.Issue(context.Background(), "", auth.Key{Type: auth.RecoveryKey, IssuedAt: time.Now(), IssuerID: id, Subject: email})
	assert.Nil(t, err, fmt.Sprintf("Issuing reset key expected to succeed: %s", err))

	_, apiSecret, err := svc.Issue(context.Background(), loginSecret, auth.Key{Type: auth.APIKey, IssuerID: id, Subject: email, IssuedAt: time.Now(), ExpiresAt: time.Now().Add(time.Minute)})
	assert.Nil(t, err, fmt.Sprintf("Issuing user key expected to succeed: %s", err))

	exp1 := time.Now().Add(-2 * time.Second)
	_, expSecret, err := svc.Issue(context.Background(), loginSecret, auth.Key{Type: auth.APIKey, IssuedAt: time.Now(), ExpiresAt: exp1})
	assert.Nil(t, err, fmt.Sprintf("Issuing expired user key expected to succeed: %s", err))

	_, invalidSecret, err := svc.Issue(context.Background(), loginSecret, auth.Key{Type: 22, IssuedAt: time.Now()})
	assert.Nil(t, err, fmt.Sprintf("Issuing user key expected to succeed: %s", err))

	cases := []struct {
		desc string
		key  string
		idt  auth.Identity
		err  error
	}{
		{
			desc: "identify login key",
			key:  loginSecret,
			idt:  auth.Identity{id, email},
			err:  nil,
		},
		{
			desc: "identify recovery key",
			key:  recoverySecret,
			idt:  auth.Identity{id, email},
			err:  nil,
		},
		{
			desc: "identify API key",
			key:  apiSecret,
			idt:  auth.Identity{id, email},
			err:  nil,
		},
		{
			desc: "identify expired API key",
			key:  expSecret,
			idt:  auth.Identity{},
			err:  auth.ErrAPIKeyExpired,
		},
		{
			desc: "identify expired key",
			key:  invalidSecret,
			idt:  auth.Identity{},
			err:  auth.ErrUnauthorizedAccess,
		},
		{
			desc: "identify invalid key",
			key:  "invalid",
			idt:  auth.Identity{},
			err:  auth.ErrUnauthorizedAccess,
		},
	}

	for _, tc := range cases {
		idt, err := svc.Identify(context.Background(), tc.key)
		assert.True(t, errors.Contains(err, tc.err), fmt.Sprintf("%s expected %s got %s\n", tc.desc, tc.err, err))
		assert.Equal(t, tc.idt, idt, fmt.Sprintf("%s expected %s got %s\n", tc.desc, tc.idt, idt))
	}
}

func TestCreateGroup(t *testing.T) {
	svc := newService()
	_, secret, err := svc.Issue(context.Background(), "", auth.Key{Type: auth.UserKey, IssuedAt: time.Now(), IssuerID: id, Subject: email})
	assert.Nil(t, err, fmt.Sprintf("Issuing login key expected to succeed: %s", err))

	key := auth.Key{
		ID:       "id",
		Type:     auth.APIKey,
		IssuerID: id,
		Subject:  email,
		IssuedAt: time.Now(),
	}

	_, apiToken, err := svc.Issue(context.Background(), secret, key)
	assert.Nil(t, err, fmt.Sprintf("Issuing user's key expected to succeed: %s", err))

	group := auth.Group{
		Name:        "Group",
		Description: description,
	}

	parentGroup := auth.Group{
		Name:        "ParentGroup",
		Description: description,
	}

	parent, err := svc.CreateGroup(context.Background(), apiToken, parentGroup)
	assert.Nil(t, err, fmt.Sprintf("Creating parent group expected to succeed: %s", err))

	err = svc.Authorize(context.Background(), auth.PolicyReq{Object: parent.ID, Relation: "member", Subject: id})
	assert.Nil(t, err, fmt.Sprintf("Checking parent group owner's policy expected to succeed: %s", err))

	cases := []struct {
		desc  string
		group auth.Group
		err   error
	}{
		{
			desc:  "create new group",
			group: group,
			err:   nil,
		},
		{
			desc:  "create group with existing name",
			group: group,
			err:   nil,
		},
		{
			desc: "create group with parent",
			group: auth.Group{
				Name:     groupName,
				ParentID: parent.ID,
			},
			err: nil,
		},
		{
			desc: "create group with invalid parent",
			group: auth.Group{
				Name:     groupName,
				ParentID: "xxxxxxxxxx",
			},
			err: auth.ErrCreateGroup,
		},
	}

	for _, tc := range cases {
		g, err := svc.CreateGroup(context.Background(), apiToken, tc.group)
		assert.True(t, errors.Contains(err, tc.err), fmt.Sprintf("%s: expected %s got %s\n", tc.desc, tc.err, err))

		if err == nil {
			authzErr := svc.Authorize(context.Background(), auth.PolicyReq{Object: g.ID, Relation: "member", Subject: g.OwnerID})
			assert.Nil(t, authzErr, fmt.Sprintf("%s - Checking group owner's policy expected to succeed: %s", tc.desc, authzErr))
		}
	}
}

func TestUpdateGroup(t *testing.T) {
	svc := newService()
	_, secret, err := svc.Issue(context.Background(), "", auth.Key{Type: auth.UserKey, IssuedAt: time.Now(), IssuerID: id, Subject: email})
	assert.Nil(t, err, fmt.Sprintf("Issuing login key expected to succeed: %s", err))

	key := auth.Key{
		ID:       "id",
		Type:     auth.APIKey,
		IssuerID: id,
		Subject:  email,
		IssuedAt: time.Now(),
	}

	_, apiToken, err := svc.Issue(context.Background(), secret, key)
	assert.Nil(t, err, fmt.Sprintf("Issuing user's key expected to succeed: %s", err))

	group := auth.Group{
		Name:        "Group",
		Description: description,
		Metadata: auth.GroupMetadata{
			"field": "value",
		},
	}

	group, err = svc.CreateGroup(context.Background(), apiToken, group)
	assert.Nil(t, err, fmt.Sprintf("Creating parent group failed: %s", err))

	cases := []struct {
		desc  string
		group auth.Group
		err   error
	}{
		{
			desc: "update group",
			group: auth.Group{
				ID:          group.ID,
				Name:        "NewName",
				Description: "NewDescription",
				Metadata: auth.GroupMetadata{
					"field": "value2",
				},
			},
			err: nil,
		},
	}

	for _, tc := range cases {
		g, err := svc.UpdateGroup(context.Background(), apiToken, tc.group)
		assert.True(t, errors.Contains(err, tc.err), fmt.Sprintf("%s: expected %s got %s\n", tc.desc, tc.err, err))
		assert.Equal(t, g.ID, tc.group.ID, fmt.Sprintf("ID: expected %s got %s\n", g.ID, tc.group.ID))
		assert.Equal(t, g.Name, tc.group.Name, fmt.Sprintf("Name: expected %s got %s\n", g.Name, tc.group.Name))
		assert.Equal(t, g.Description, tc.group.Description, fmt.Sprintf("Description: expected %s got %s\n", g.Description, tc.group.Description))
		assert.Equal(t, g.Metadata["field"], g.Metadata["field"], fmt.Sprintf("Metadata: expected %s got %s\n", g.Metadata, tc.group.Metadata))
	}

}

func TestViewGroup(t *testing.T) {
	svc := newService()
	_, secret, err := svc.Issue(context.Background(), "", auth.Key{Type: auth.UserKey, IssuedAt: time.Now(), IssuerID: id, Subject: email})
	assert.Nil(t, err, fmt.Sprintf("Issuing login key expected to succeed: %s", err))

	key := auth.Key{
		ID:       "id",
		Type:     auth.APIKey,
		IssuerID: id,
		Subject:  email,
		IssuedAt: time.Now(),
	}

	_, apiToken, err := svc.Issue(context.Background(), secret, key)
	assert.Nil(t, err, fmt.Sprintf("Issuing user's key expected to succeed: %s", err))

	group := auth.Group{
		Name:        "Group",
		Description: description,
		Metadata: auth.GroupMetadata{
			"field": "value",
		},
	}

	group, err = svc.CreateGroup(context.Background(), apiToken, group)
	assert.Nil(t, err, fmt.Sprintf("Creating parent group failed: %s", err))

	cases := []struct {
		desc    string
		token   string
		groupID string
		err     error
	}{
		{

			desc:    "view group",
			token:   apiToken,
			groupID: group.ID,
			err:     nil,
		},
		{
			desc:    "view group with unauthorized token",
			token:   "wrongtoken",
			groupID: group.ID,
			err:     auth.ErrUnauthorizedAccess,
		},
		{
			desc:    "view group for wrong id",
			token:   apiToken,
			groupID: "wrong",
			err:     auth.ErrGroupNotFound,
		},
	}

	for _, tc := range cases {
		_, err := svc.ViewGroup(context.Background(), tc.token, tc.groupID)
		assert.True(t, errors.Contains(err, tc.err), fmt.Sprintf("%s: expected %s got %s\n", tc.desc, tc.err, err))
	}
}

func TestListGroups(t *testing.T) {
	svc := newService()
	_, secret, err := svc.Issue(context.Background(), "", auth.Key{Type: auth.UserKey, IssuedAt: time.Now(), IssuerID: id, Subject: email})
	assert.Nil(t, err, fmt.Sprintf("Issuing login key expected to succeed: %s", err))

	key := auth.Key{
		ID:       "id",
		Type:     auth.APIKey,
		IssuerID: id,
		Subject:  email,
		IssuedAt: time.Now(),
	}

	_, apiToken, err := svc.Issue(context.Background(), secret, key)
	assert.Nil(t, err, fmt.Sprintf("Issuing user's key expected to succeed: %s", err))

	group := auth.Group{
		Description: description,
		Metadata: auth.GroupMetadata{
			"field": "value",
		},
	}
	n := uint64(10)
	parentID := ""
	for i := uint64(0); i < n; i++ {
		group.Name = fmt.Sprintf("Group%d", i)
		group.ParentID = parentID
		g, err := svc.CreateGroup(context.Background(), apiToken, group)
		require.Nil(t, err, fmt.Sprintf("unexpected error: %s\n", err))
		parentID = g.ID
	}

	cases := map[string]struct {
		token    string
		level    uint64
		size     uint64
		metadata auth.GroupMetadata
		err      error
	}{
		"list all groups": {
			token: apiToken,
			level: 5,
			size:  n,
			err:   nil,
		},
		"list groups for level 1": {
			token: apiToken,
			level: 1,
			size:  n,
			err:   nil,
		},
		"list all groups with wrong token": {
			token: "wrongToken",
			level: 5,
			size:  0,
			err:   auth.ErrUnauthorizedAccess,
		},
	}

	for desc, tc := range cases {
		page, err := svc.ListGroups(context.Background(), tc.token, auth.PageMetadata{Level: tc.level, Metadata: tc.metadata})
		size := uint64(len(page.Groups))
		assert.Equal(t, tc.size, size, fmt.Sprintf("%s: expected %d got %d\n", desc, tc.size, size))
		assert.True(t, errors.Contains(err, tc.err), fmt.Sprintf("%s: expected %s got %s\n", desc, tc.err, err))
	}

}

func TestListChildren(t *testing.T) {
	svc := newService()
	_, secret, err := svc.Issue(context.Background(), "", auth.Key{Type: auth.UserKey, IssuedAt: time.Now(), IssuerID: id, Subject: email})
	assert.Nil(t, err, fmt.Sprintf("Issuing login key expected to succeed: %s", err))

	key := auth.Key{
		ID:       "id",
		Type:     auth.APIKey,
		IssuerID: id,
		Subject:  email,
		IssuedAt: time.Now(),
	}

	_, apiToken, err := svc.Issue(context.Background(), secret, key)
	assert.Nil(t, err, fmt.Sprintf("Issuing user's key expected to succeed: %s", err))

	group := auth.Group{
		Description: description,
		Metadata: auth.GroupMetadata{
			"field": "value",
		},
	}
	n := uint64(10)
	parentID := ""
	groupIDs := make([]string, n)
	for i := uint64(0); i < n; i++ {
		group.Name = fmt.Sprintf("Group%d", i)
		group.ParentID = parentID
		g, err := svc.CreateGroup(context.Background(), apiToken, group)
		require.Nil(t, err, fmt.Sprintf("unexpected error: %s\n", err))
		parentID = g.ID
		groupIDs[i] = g.ID
	}

	cases := map[string]struct {
		token    string
		level    uint64
		size     uint64
		id       string
		metadata auth.GroupMetadata
		err      error
	}{
		"list all children": {
			token: apiToken,
			level: 5,
			id:    groupIDs[0],
			size:  n,
			err:   nil,
		},
		"list all groups with wrong token": {
			token: "wrongToken",
			level: 5,
			size:  0,
			err:   auth.ErrUnauthorizedAccess,
		},
	}

	for desc, tc := range cases {
		page, err := svc.ListChildren(context.Background(), tc.token, tc.id, auth.PageMetadata{Level: tc.level, Metadata: tc.metadata})
		size := uint64(len(page.Groups))
		assert.Equal(t, tc.size, size, fmt.Sprintf("%s: expected %d got %d\n", desc, tc.size, size))
		assert.True(t, errors.Contains(err, tc.err), fmt.Sprintf("%s: expected %s got %s\n", desc, tc.err, err))
	}
}

func TestListParents(t *testing.T) {
	svc := newService()
	_, secret, err := svc.Issue(context.Background(), "", auth.Key{Type: auth.UserKey, IssuedAt: time.Now(), IssuerID: id, Subject: email})
	assert.Nil(t, err, fmt.Sprintf("Issuing login key expected to succeed: %s", err))

	key := auth.Key{
		ID:       "id",
		Type:     auth.APIKey,
		IssuerID: id,
		Subject:  email,
		IssuedAt: time.Now(),
	}

	_, apiToken, err := svc.Issue(context.Background(), secret, key)
	assert.Nil(t, err, fmt.Sprintf("Issuing user's key expected to succeed: %s", err))

	group := auth.Group{
		Description: description,
		Metadata: auth.GroupMetadata{
			"field": "value",
		},
	}
	n := uint64(10)
	parentID := ""
	groupIDs := make([]string, n)
	for i := uint64(0); i < n; i++ {
		group.Name = fmt.Sprintf("Group%d", i)
		group.ParentID = parentID
		g, err := svc.CreateGroup(context.Background(), apiToken, group)
		require.Nil(t, err, fmt.Sprintf("unexpected error: %s\n", err))
		parentID = g.ID
		groupIDs[i] = g.ID
	}

	cases := map[string]struct {
		token    string
		level    uint64
		size     uint64
		id       string
		metadata auth.GroupMetadata
		err      error
	}{
		"list all parents": {
			token: apiToken,
			level: 5,
			id:    groupIDs[n-1],
			size:  n,
			err:   nil,
		},
		"list all parents with wrong token": {
			token: "wrongToken",
			level: 5,
			size:  0,
			err:   auth.ErrUnauthorizedAccess,
		},
	}

	for desc, tc := range cases {
		page, err := svc.ListParents(context.Background(), tc.token, tc.id, auth.PageMetadata{Level: tc.level, Metadata: tc.metadata})
		size := uint64(len(page.Groups))
		assert.Equal(t, tc.size, size, fmt.Sprintf("%s: expected %d got %d\n", desc, tc.size, size))
		assert.True(t, errors.Contains(err, tc.err), fmt.Sprintf("%s: expected %s got %s\n", desc, tc.err, err))
	}
}

func TestListMembers(t *testing.T) {
	svc := newService()
	_, secret, err := svc.Issue(context.Background(), "", auth.Key{Type: auth.UserKey, IssuedAt: time.Now(), IssuerID: id, Subject: email})
	assert.Nil(t, err, fmt.Sprintf("Issuing login key expected to succeed: %s", err))

	key := auth.Key{
		ID:       "id",
		Type:     auth.APIKey,
		IssuerID: id,
		Subject:  email,
		IssuedAt: time.Now(),
	}

	_, apiToken, err := svc.Issue(context.Background(), secret, key)
	assert.Nil(t, err, fmt.Sprintf("Issuing user's key expected to succeed: %s", err))

	group := auth.Group{
		Description: description,
		Metadata: auth.GroupMetadata{
			"field": "value",
		},
	}
	g, err := svc.CreateGroup(context.Background(), apiToken, group)
	assert.Nil(t, err, fmt.Sprintf("Creating group expected to succeed: %s", err))
	group.ID = g.ID

	n := uint64(10)
	for i := uint64(0); i < n; i++ {
		uid, err := idProvider.ID()
		require.Nil(t, err, fmt.Sprintf("unexpected error: %s\n", err))

		err = svc.Assign(context.Background(), apiToken, group.ID, "things", uid)
		require.Nil(t, err, fmt.Sprintf("Assign member expected to succeed: %s\n", err))
	}

	cases := map[string]struct {
		token    string
		size     uint64
		offset   uint64
		limit    uint64
		group    auth.Group
		metadata auth.GroupMetadata
		err      error
	}{
		"list all members": {
			token:  apiToken,
			offset: 0,
			limit:  n,
			group:  group,
			size:   n,
			err:    nil,
		},
		"list half members": {
			token:  apiToken,
			offset: n / 2,
			limit:  n,
			group:  group,
			size:   n / 2,
			err:    nil,
		},
		"list all members with wrong token": {
			token:  "wrongToken",
			offset: 0,
			limit:  n,
			size:   0,
			err:    auth.ErrUnauthorizedAccess,
		},
	}

	for desc, tc := range cases {
		page, err := svc.ListMembers(context.Background(), tc.token, tc.group.ID, "things", auth.PageMetadata{Offset: tc.offset, Limit: tc.limit, Metadata: tc.metadata})
		size := uint64(len(page.Members))
		assert.Equal(t, tc.size, size, fmt.Sprintf("%s: expected %d got %d\n", desc, tc.size, size))
		assert.True(t, errors.Contains(err, tc.err), fmt.Sprintf("%s: expected %s got %s\n", desc, tc.err, err))
	}

}

func TestListMemberships(t *testing.T) {
	svc := newService()
	_, secret, err := svc.Issue(context.Background(), "", auth.Key{Type: auth.UserKey, IssuedAt: time.Now(), IssuerID: id, Subject: email})
	assert.Nil(t, err, fmt.Sprintf("Issuing login key expected to succeed: %s", err))

	key := auth.Key{
		ID:       "id",
		Type:     auth.APIKey,
		IssuerID: id,
		Subject:  email,
		IssuedAt: time.Now(),
	}

	_, apiToken, err := svc.Issue(context.Background(), secret, key)
	assert.Nil(t, err, fmt.Sprintf("Issuing user's key expected to succeed: %s", err))

	group := auth.Group{
		Description: description,
		Metadata: auth.GroupMetadata{
			"field": "value",
		},
	}

	memberID, err := idProvider.ID()
	require.Nil(t, err, fmt.Sprintf("unexpected error: %s\n", err))

	n := uint64(10)
	for i := uint64(0); i < n; i++ {
		group.Name = fmt.Sprintf("Group%d", i)
		g, err := svc.CreateGroup(context.Background(), apiToken, group)
		require.Nil(t, err, fmt.Sprintf("unexpected error: %s\n", err))

		_ = svc.AddPolicy(context.Background(), auth.PolicyReq{Subject: id, Object: memberID, Relation: "owner"})
		err = svc.Assign(context.Background(), apiToken, g.ID, "things", memberID)
		require.Nil(t, err, fmt.Sprintf("Assign member expected to succeed: %s\n", err))
	}

	cases := map[string]struct {
		token    string
		size     uint64
		offset   uint64
		limit    uint64
		group    auth.Group
		metadata auth.GroupMetadata
		err      error
	}{
		"list all members": {
			token:  apiToken,
			offset: 0,
			limit:  n,
			group:  group,
			size:   n,
			err:    nil,
		},
		"list half members": {
			token:  apiToken,
			offset: n / 2,
			limit:  n,
			group:  group,
			size:   n / 2,
			err:    nil,
		},
		"list all members with wrong token": {
			token:  "wrongToken",
			offset: 0,
			limit:  n,
			size:   0,
			err:    auth.ErrUnauthorizedAccess,
		},
	}

	for desc, tc := range cases {
		page, err := svc.ListMemberships(context.Background(), tc.token, memberID, auth.PageMetadata{Limit: tc.limit, Offset: tc.offset, Metadata: tc.metadata})
		size := uint64(len(page.Groups))
		assert.Equal(t, tc.size, size, fmt.Sprintf("%s: expected %d got %d\n", desc, tc.size, size))
		assert.True(t, errors.Contains(err, tc.err), fmt.Sprintf("%s: expected %s got %s\n", desc, tc.err, err))
	}
}

func TestRemoveGroup(t *testing.T) {
	svc := newService()
	_, secret, err := svc.Issue(context.Background(), "", auth.Key{Type: auth.UserKey, IssuedAt: time.Now(), IssuerID: id, Subject: email})
	assert.Nil(t, err, fmt.Sprintf("Issuing login key expected to succeed: %s", err))

	key := auth.Key{
		ID:       "id",
		Type:     auth.APIKey,
		IssuerID: id,
		Subject:  email,
		IssuedAt: time.Now(),
	}

	_, apiToken, err := svc.Issue(context.Background(), secret, key)
	assert.Nil(t, err, fmt.Sprintf("Issuing user's key expected to succeed: %s", err))

	uid, err := idProvider.ID()
	require.Nil(t, err, fmt.Sprintf("got unexpected error: %s", err))

	creationTime := time.Now().UTC()
	group := auth.Group{
		Name:      groupName,
		OwnerID:   uid,
		CreatedAt: creationTime,
		UpdatedAt: creationTime,
	}

	group, err = svc.CreateGroup(context.Background(), apiToken, group)
	require.Nil(t, err, fmt.Sprintf("group save got unexpected error: %s", err))

	err = svc.RemoveGroup(context.Background(), "wrongToken", group.ID)
	assert.True(t, errors.Contains(err, auth.ErrUnauthorizedAccess), fmt.Sprintf("Unauthorized access: expected %v got %v", auth.ErrUnauthorizedAccess, err))

	err = svc.RemoveGroup(context.Background(), apiToken, "wrongID")
	assert.True(t, errors.Contains(err, auth.ErrGroupNotFound), fmt.Sprintf("Remove group with wrong id: expected %v got %v", auth.ErrGroupNotFound, err))

	gp, err := svc.ListGroups(context.Background(), apiToken, auth.PageMetadata{Level: auth.MaxLevel})
	require.Nil(t, err, fmt.Sprintf("list groups unexpected error: %s", err))
	assert.True(t, gp.Total == 1, fmt.Sprintf("retrieve members of a group: expected %d got %d\n", 1, gp.Total))

	err = svc.RemoveGroup(context.Background(), apiToken, group.ID)
	assert.True(t, errors.Contains(err, nil), fmt.Sprintf("Unauthorized access: expected %v got %v", nil, err))

	gp, err = svc.ListGroups(context.Background(), apiToken, auth.PageMetadata{Level: auth.MaxLevel})
	require.Nil(t, err, fmt.Sprintf("list groups save unexpected error: %s", err))
	assert.True(t, gp.Total == 0, fmt.Sprintf("retrieve members of a group: expected %d got %d\n", 0, gp.Total))

}

func TestAssign(t *testing.T) {
	svc := newService()
	_, secret, err := svc.Issue(context.Background(), "", auth.Key{Type: auth.UserKey, IssuedAt: time.Now(), IssuerID: id, Subject: email})
	assert.Nil(t, err, fmt.Sprintf("Issuing login key expected to succeed: %s", err))

	key := auth.Key{
		ID:       "id",
		Type:     auth.APIKey,
		IssuerID: id,
		Subject:  email,
		IssuedAt: time.Now(),
	}

	_, apiToken, err := svc.Issue(context.Background(), secret, key)
	assert.Nil(t, err, fmt.Sprintf("Issuing user's key expected to succeed: %s", err))

	uid, err := idProvider.ID()
	require.Nil(t, err, fmt.Sprintf("got unexpected error: %s", err))

	creationTime := time.Now().UTC()
	group := auth.Group{
		Name:      groupName + "Updated",
		OwnerID:   uid,
		CreatedAt: creationTime,
		UpdatedAt: creationTime,
	}

	group, err = svc.CreateGroup(context.Background(), apiToken, group)
	require.Nil(t, err, fmt.Sprintf("group save got unexpected error: %s", err))

	mid, err := idProvider.ID()
	require.Nil(t, err, fmt.Sprintf("got unexpected error: %s", err))

	err = svc.Assign(context.Background(), apiToken, group.ID, "things", mid)
	require.Nil(t, err, fmt.Sprintf("member assign save unexpected error: %s", err))

	// check access control policies things members.
	subjectSet := buildSubjectSet("members", group.ID, "access")
	err = svc.Authorize(context.Background(), auth.PolicyReq{Object: mid, Relation: "read", Subject: subjectSet})
	require.Nil(t, err, fmt.Sprintf("entites having an access to group %s must have %s policy on %s: %s", group.ID, "read", mid, err))
	err = svc.Authorize(context.Background(), auth.PolicyReq{Object: mid, Relation: "write", Subject: subjectSet})
	require.Nil(t, err, fmt.Sprintf("entites having an access to group %s must have %s policy on %s: %s", group.ID, "write", mid, err))
	err = svc.Authorize(context.Background(), auth.PolicyReq{Object: mid, Relation: "delete", Subject: subjectSet})
	require.Nil(t, err, fmt.Sprintf("entites having an access to group %s must have %s policy on %s: %s", group.ID, "delete", mid, err))

	mp, err := svc.ListMembers(context.Background(), apiToken, group.ID, "things", auth.PageMetadata{Offset: 0, Limit: 10})
	require.Nil(t, err, fmt.Sprintf("member assign save unexpected error: %s", err))
	assert.True(t, mp.Total == 1, fmt.Sprintf("retrieve members of a group: expected %d got %d\n", 1, mp.Total))

	err = svc.Assign(context.Background(), "wrongToken", group.ID, "things", mid)
	assert.True(t, errors.Contains(err, auth.ErrUnauthorizedAccess), fmt.Sprintf("Unauthorized access: expected %v got %v", auth.ErrUnauthorizedAccess, err))

}

func TestUnassign(t *testing.T) {
	svc := newService()
	_, secret, err := svc.Issue(context.Background(), "", auth.Key{Type: auth.UserKey, IssuedAt: time.Now(), IssuerID: id, Subject: email})
	assert.Nil(t, err, fmt.Sprintf("Issuing login key expected to succeed: %s", err))

	key := auth.Key{
		ID:       "id",
		Type:     auth.APIKey,
		IssuerID: id,
		Subject:  email,
		IssuedAt: time.Now(),
	}

	_, apiToken, err := svc.Issue(context.Background(), secret, key)
	assert.Nil(t, err, fmt.Sprintf("Issuing user's key expected to succeed: %s", err))

	uid, err := idProvider.ID()
	require.Nil(t, err, fmt.Sprintf("got unexpected error: %s", err))

	creationTime := time.Now().UTC()
	group := auth.Group{
		Name:      groupName + "Updated",
		OwnerID:   uid,
		CreatedAt: creationTime,
		UpdatedAt: creationTime,
	}

	group, err = svc.CreateGroup(context.Background(), apiToken, group)
	require.Nil(t, err, fmt.Sprintf("group save got unexpected error: %s", err))

	mid, err := idProvider.ID()
	require.Nil(t, err, fmt.Sprintf("got unexpected error: %s", err))

	err = svc.Assign(context.Background(), apiToken, group.ID, "things", mid)
	require.Nil(t, err, fmt.Sprintf("member assign save unexpected error: %s", err))

	mp, err := svc.ListMembers(context.Background(), apiToken, group.ID, "things", auth.PageMetadata{Limit: 10, Offset: 0})
	require.Nil(t, err, fmt.Sprintf("member assign save unexpected error: %s", err))
	assert.True(t, mp.Total == 1, fmt.Sprintf("retrieve members of a group: expected %d got %d\n", 1, mp.Total))

	err = svc.Unassign(context.Background(), apiToken, group.ID, mid)
	require.Nil(t, err, fmt.Sprintf("member unassign save unexpected error: %s", err))

	mp, err = svc.ListMembers(context.Background(), apiToken, group.ID, "things", auth.PageMetadata{Limit: 10, Offset: 0})
	require.Nil(t, err, fmt.Sprintf("member assign save unexpected error: %s", err))
	assert.True(t, mp.Total == 0, fmt.Sprintf("retrieve members of a group: expected %d got %d\n", 0, mp.Total))

	err = svc.Unassign(context.Background(), "wrongToken", group.ID, mid)
	assert.True(t, errors.Contains(err, auth.ErrUnauthorizedAccess), fmt.Sprintf("Unauthorized access: expected %v got %v", auth.ErrUnauthorizedAccess, err))

	err = svc.Unassign(context.Background(), apiToken, group.ID, mid)
	assert.True(t, errors.Contains(err, auth.ErrGroupNotFound), fmt.Sprintf("Unauthorized access: expected %v got %v", nil, err))
}

<<<<<<< HEAD
func TestAuthorize(t *testing.T) {
	svc := newService()

	pr := auth.PolicyReq{Object: authoritiesObj, Relation: memberRel, Subject: id}
	err := svc.Authorize(context.Background(), pr)
	require.Nil(t, err, fmt.Sprintf("authorizing initial %v policy expected to succeed: %s", pr, err))
}

func TestAddPolicy(t *testing.T) {
	svc := newService()

	pr := auth.PolicyReq{Object: "obj", Relation: "rel", Subject: "sub"}
	err := svc.AddPolicy(context.Background(), pr)
	require.Nil(t, err, fmt.Sprintf("adding %v policy expected to succeed: %v", pr, err))

	err = svc.Authorize(context.Background(), pr)
	require.Nil(t, err, fmt.Sprintf("checking shared %v policy expected to be succeed: %#v", pr, err))
}

func TestDeletePolicy(t *testing.T) {
	svc := newService()

	pr := auth.PolicyReq{Object: authoritiesObj, Relation: memberRel, Subject: id}
	err := svc.DeletePolicy(context.Background(), pr)
	require.Nil(t, err, fmt.Sprintf("deleting %v policy expected to succeed: %s", pr, err))
}

func TestAssignAccessRights(t *testing.T) {
	svc := newService()

=======
func TestAddPolicies(t *testing.T) {
	svc := newService()
>>>>>>> 4a099223
	_, secret, err := svc.Issue(context.Background(), "", auth.Key{Type: auth.UserKey, IssuedAt: time.Now(), IssuerID: id, Subject: email})
	assert.Nil(t, err, fmt.Sprintf("Issuing login key expected to succeed: %s", err))

	key := auth.Key{
		ID:       "id",
		Type:     auth.APIKey,
		IssuerID: id,
		Subject:  email,
		IssuedAt: time.Now(),
	}

	_, apiToken, err := svc.Issue(context.Background(), secret, key)
	assert.Nil(t, err, fmt.Sprintf("Issuing user's key expected to succeed: %s", err))

<<<<<<< HEAD
	userGroupID := "user-group"
	thingGroupID := "thing-group"
	err = svc.AssignGroupAccessRights(context.Background(), apiToken, thingGroupID, userGroupID)
	require.Nil(t, err, fmt.Sprintf("sharing the user group with thing group expected to succeed: %v", err))

	err = svc.Authorize(context.Background(), auth.PolicyReq{Object: thingGroupID, Relation: "access", Subject: buildSubjectSet("members", userGroupID, "member")})
	require.Nil(t, err, fmt.Sprintf("checking shared group access policy expected to be succeed: %#v", err))
}

func buildSubjectSet(namespace, object, relation string) string {
	return fmt.Sprintf("%s:%s#%s", namespace, object, relation)
=======
	thingID, err := idProvider.ID()
	assert.Nil(t, err, fmt.Sprintf("got unexpected error: %s", err))

	tmpID := "tmpid"
	readPolicy := "read"
	writePolicy := "write"
	deletePolicy := "delete"

	// Add read policy to users.
	err = svc.AddPolicies(context.Background(), apiToken, thingID, []string{id, tmpID}, []string{readPolicy})
	assert.Nil(t, err, fmt.Sprintf("adding policies expected to succeed: %s", err))

	// Add write and delete policies to users.
	err = svc.AddPolicies(context.Background(), apiToken, thingID, []string{id, tmpID}, []string{writePolicy, deletePolicy})
	assert.Nil(t, err, fmt.Sprintf("adding multiple policies expected to succeed: %s", err))

	cases := []struct {
		desc   string
		policy auth.PolicyReq
		err    error
	}{
		{
			desc:   "check valid 'read' policy of user with id",
			policy: auth.PolicyReq{Object: thingID, Relation: readPolicy, Subject: id},
			err:    nil,
		},
		{
			desc:   "check valid 'write' policy of user with id",
			policy: auth.PolicyReq{Object: thingID, Relation: writePolicy, Subject: id},
			err:    nil,
		},
		{
			desc:   "check valid 'delete' policy of user with id",
			policy: auth.PolicyReq{Object: thingID, Relation: deletePolicy, Subject: id},
			err:    nil,
		},
		{
			desc:   "check valid 'read' policy of user with tmpid",
			policy: auth.PolicyReq{Object: thingID, Relation: readPolicy, Subject: tmpID},
			err:    nil,
		},
		{
			desc:   "check valid 'write' policy of user with tmpid",
			policy: auth.PolicyReq{Object: thingID, Relation: writePolicy, Subject: tmpID},
			err:    nil,
		},
		{
			desc:   "check valid 'delete' policy of user with tmpid",
			policy: auth.PolicyReq{Object: thingID, Relation: deletePolicy, Subject: tmpID},
			err:    nil,
		},
		{
			desc:   "check invalid 'access' policy of user with id",
			policy: auth.PolicyReq{Object: thingID, Relation: "access", Subject: id},
			err:    auth.ErrAuthorization,
		},
		{
			desc:   "check invalid 'access' policy of user with tmpid",
			policy: auth.PolicyReq{Object: thingID, Relation: "access", Subject: tmpID},
			err:    auth.ErrAuthorization,
		},
	}

	for _, tc := range cases {
		err := svc.Authorize(context.Background(), tc.policy)
		assert.True(t, errors.Contains(err, tc.err), fmt.Sprintf("%s: expected %v, got %v", tc.desc, tc.err, err))
	}
>>>>>>> 4a099223
}<|MERGE_RESOLUTION|>--- conflicted
+++ resolved
@@ -1008,7 +1008,6 @@
 	assert.True(t, errors.Contains(err, auth.ErrGroupNotFound), fmt.Sprintf("Unauthorized access: expected %v got %v", nil, err))
 }
 
-<<<<<<< HEAD
 func TestAuthorize(t *testing.T) {
 	svc := newService()
 
@@ -1039,25 +1038,20 @@
 func TestAssignAccessRights(t *testing.T) {
 	svc := newService()
 
-=======
-func TestAddPolicies(t *testing.T) {
-	svc := newService()
->>>>>>> 4a099223
-	_, secret, err := svc.Issue(context.Background(), "", auth.Key{Type: auth.UserKey, IssuedAt: time.Now(), IssuerID: id, Subject: email})
-	assert.Nil(t, err, fmt.Sprintf("Issuing login key expected to succeed: %s", err))
-
-	key := auth.Key{
-		ID:       "id",
-		Type:     auth.APIKey,
-		IssuerID: id,
-		Subject:  email,
-		IssuedAt: time.Now(),
-	}
-
-	_, apiToken, err := svc.Issue(context.Background(), secret, key)
-	assert.Nil(t, err, fmt.Sprintf("Issuing user's key expected to succeed: %s", err))
-
-<<<<<<< HEAD
+	_, secret, err := svc.Issue(context.Background(), "", auth.Key{Type: auth.UserKey, IssuedAt: time.Now(), IssuerID: id, Subject: email})
+	assert.Nil(t, err, fmt.Sprintf("Issuing login key expected to succeed: %s", err))
+
+	key := auth.Key{
+		ID:       "id",
+		Type:     auth.APIKey,
+		IssuerID: id,
+		Subject:  email,
+		IssuedAt: time.Now(),
+	}
+
+	_, apiToken, err := svc.Issue(context.Background(), secret, key)
+	assert.Nil(t, err, fmt.Sprintf("Issuing user's key expected to succeed: %s", err))
+
 	userGroupID := "user-group"
 	thingGroupID := "thing-group"
 	err = svc.AssignGroupAccessRights(context.Background(), apiToken, thingGroupID, userGroupID)
@@ -1067,9 +1061,22 @@
 	require.Nil(t, err, fmt.Sprintf("checking shared group access policy expected to be succeed: %#v", err))
 }
 
-func buildSubjectSet(namespace, object, relation string) string {
-	return fmt.Sprintf("%s:%s#%s", namespace, object, relation)
-=======
+func TestAddPolicies(t *testing.T) {
+	svc := newService()
+	_, secret, err := svc.Issue(context.Background(), "", auth.Key{Type: auth.UserKey, IssuedAt: time.Now(), IssuerID: id, Subject: email})
+	assert.Nil(t, err, fmt.Sprintf("Issuing login key expected to succeed: %s", err))
+
+	key := auth.Key{
+		ID:       "id",
+		Type:     auth.APIKey,
+		IssuerID: id,
+		Subject:  email,
+		IssuedAt: time.Now(),
+	}
+
+	_, apiToken, err := svc.Issue(context.Background(), secret, key)
+	assert.Nil(t, err, fmt.Sprintf("Issuing user's key expected to succeed: %s", err))
+
 	thingID, err := idProvider.ID()
 	assert.Nil(t, err, fmt.Sprintf("got unexpected error: %s", err))
 
@@ -1137,5 +1144,8 @@
 		err := svc.Authorize(context.Background(), tc.policy)
 		assert.True(t, errors.Contains(err, tc.err), fmt.Sprintf("%s: expected %v, got %v", tc.desc, tc.err, err))
 	}
->>>>>>> 4a099223
+}
+
+func buildSubjectSet(namespace, object, relation string) string {
+	return fmt.Sprintf("%s:%s#%s", namespace, object, relation)
 }