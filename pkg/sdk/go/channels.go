--- conflicted
+++ resolved
@@ -14,11 +14,7 @@
 
 const channelsEndpoint = "channels"
 
-<<<<<<< HEAD
-func (sdk mfSDK) CreateChannel(token string, c Channel) (string, error) {
-=======
-func (sdk mfSDK) CreateChannel(c Channel, token string) (string, errors.SDKError) {
->>>>>>> 302d71e8
+func (sdk mfSDK) CreateChannel(token string, c Channel) (string, errors.SDKError) {
 	data, err := json.Marshal(c)
 	if err != nil {
 		return "", errors.NewSDKError(err)
@@ -34,11 +30,7 @@
 	return id, nil
 }
 
-<<<<<<< HEAD
-func (sdk mfSDK) CreateChannels(token string, chs []Channel) ([]Channel, error) {
-=======
-func (sdk mfSDK) CreateChannels(chs []Channel, token string) ([]Channel, errors.SDKError) {
->>>>>>> 302d71e8
+func (sdk mfSDK) CreateChannels(token string, chs []Channel) ([]Channel, errors.SDKError) {
 	data, err := json.Marshal(chs)
 	if err != nil {
 		return []Channel{}, errors.NewSDKError(err)
@@ -80,24 +72,14 @@
 	return cp, nil
 }
 
-<<<<<<< HEAD
-func (sdk mfSDK) ChannelsByThing(token, thingID string, pm PageMetadata) (ChannelsPage, error) {
+func (sdk mfSDK) ChannelsByThing(token, thingID string, pm PageMetadata) (ChannelsPage, errors.SDKError) {
 	url, err := sdk.withQueryParams(fmt.Sprintf("%s/things/%s", sdk.thingsURL, thingID), channelsEndpoint, pm)
 	if err != nil {
-		return ChannelsPage{}, err
+		return ChannelsPage{}, errors.NewSDKError(err)
 	}
-	req, err := http.NewRequest(http.MethodGet, url, nil)
-	if err != nil {
-		return ChannelsPage{}, err
-	}
-=======
-func (sdk mfSDK) ChannelsByThing(token, thingID string, offset, limit uint64, disconn bool) (ChannelsPage, errors.SDKError) {
-	url := fmt.Sprintf("%s/things/%s/channels?offset=%d&limit=%d&disconnected=%t", sdk.thingsURL, thingID, offset, limit, disconn)
->>>>>>> 302d71e8
-
-	_, body, err := sdk.processRequest(http.MethodGet, url, token, string(CTJSON), nil, http.StatusOK)
-	if err != nil {
-		return ChannelsPage{}, err
+	_, body, sdkerr := sdk.processRequest(http.MethodGet, url, token, string(CTJSON), nil, http.StatusOK)
+	if sdkerr != nil {
+		return ChannelsPage{}, sdkerr
 	}
 
 	var cp ChannelsPage
@@ -108,11 +90,7 @@
 	return cp, nil
 }
 
-<<<<<<< HEAD
-func (sdk mfSDK) Channel(token, id string) (Channel, error) {
-=======
-func (sdk mfSDK) Channel(id, token string) (Channel, errors.SDKError) {
->>>>>>> 302d71e8
+func (sdk mfSDK) Channel(token, id string) (Channel, errors.SDKError) {
 	url := fmt.Sprintf("%s/%s/%s", sdk.thingsURL, channelsEndpoint, id)
 
 	_, body, err := sdk.processRequest(http.MethodGet, url, token, string(CTJSON), nil, http.StatusOK)
@@ -128,11 +106,7 @@
 	return c, nil
 }
 
-<<<<<<< HEAD
-func (sdk mfSDK) UpdateChannel(token string, c Channel) error {
-=======
-func (sdk mfSDK) UpdateChannel(c Channel, token string) errors.SDKError {
->>>>>>> 302d71e8
+func (sdk mfSDK) UpdateChannel(token string, c Channel) errors.SDKError {
 	data, err := json.Marshal(c)
 	if err != nil {
 		return errors.NewSDKError(err)
@@ -144,11 +118,7 @@
 	return sdkerr
 }
 
-<<<<<<< HEAD
-func (sdk mfSDK) DeleteChannel(token, id string) error {
-=======
-func (sdk mfSDK) DeleteChannel(id, token string) errors.SDKError {
->>>>>>> 302d71e8
+func (sdk mfSDK) DeleteChannel(token, id string) errors.SDKError {
 	url := fmt.Sprintf("%s/%s/%s", sdk.thingsURL, channelsEndpoint, id)
 
 	_, _, err := sdk.processRequest(http.MethodDelete, url, token, string(CTJSON), nil, http.StatusNoContent)
