--- conflicted
+++ resolved
@@ -26,11 +26,7 @@
 	ID string `json:"id,omitempty"`
 }
 
-<<<<<<< HEAD
-func (sdk mfSDK) CreateThing(token string, t Thing) (string, error) {
-=======
-func (sdk mfSDK) CreateThing(t Thing, token string) (string, errors.SDKError) {
->>>>>>> 302d71e8
+func (sdk mfSDK) CreateThing(token string, t Thing) (string, errors.SDKError) {
 	data, err := json.Marshal(t)
 	if err != nil {
 		return "", errors.NewSDKError(err)
@@ -46,11 +42,7 @@
 	return id, nil
 }
 
-<<<<<<< HEAD
-func (sdk mfSDK) CreateThings(token string, things []Thing) ([]Thing, error) {
-=======
-func (sdk mfSDK) CreateThings(things []Thing, token string) ([]Thing, errors.SDKError) {
->>>>>>> 302d71e8
+func (sdk mfSDK) CreateThings(token string, things []Thing) ([]Thing, errors.SDKError) {
 	data, err := json.Marshal(things)
 	if err != nil {
 		return []Thing{}, errors.NewSDKError(err)
@@ -73,7 +65,6 @@
 
 func (sdk mfSDK) Things(token string, pm PageMetadata) (ThingsPage, errors.SDKError) {
 	url, err := sdk.withQueryParams(sdk.thingsURL, thingsEndpoint, pm)
-
 	if err != nil {
 		return ThingsPage{}, errors.NewSDKError(err)
 	}
@@ -91,30 +82,14 @@
 	return tp, nil
 }
 
-<<<<<<< HEAD
-func (sdk mfSDK) ThingsByChannel(token, chanID string, pm PageMetadata) (ThingsPage, error) {
+func (sdk mfSDK) ThingsByChannel(token, chanID string, pm PageMetadata) (ThingsPage, errors.SDKError) {
 	url, err := sdk.withQueryParams(fmt.Sprintf("%s/channels/%s", sdk.thingsURL, chanID), thingsEndpoint, pm)
 	if err != nil {
-		return ThingsPage{}, err
+		return ThingsPage{}, errors.NewSDKError(err)
 	}
-	req, err := http.NewRequest(http.MethodGet, url, nil)
-	if err != nil {
-		return ThingsPage{}, err
-	}
-
-	resp, err := sdk.sendRequest(req, token, string(CTJSON))
-	if err != nil {
-		return ThingsPage{}, err
-	}
-	defer resp.Body.Close()
-=======
-func (sdk mfSDK) ThingsByChannel(token, chanID string, offset, limit uint64, disconn bool) (ThingsPage, errors.SDKError) {
-	url := fmt.Sprintf("%s/channels/%s/things?offset=%d&limit=%d&disconnected=%t", sdk.thingsURL, chanID, offset, limit, disconn)
->>>>>>> 302d71e8
-
-	_, body, err := sdk.processRequest(http.MethodGet, url, token, string(CTJSON), nil, http.StatusOK)
-	if err != nil {
-		return ThingsPage{}, err
+	_, body, sdkerr := sdk.processRequest(http.MethodGet, url, token, string(CTJSON), nil, http.StatusOK)
+	if sdkerr != nil {
+		return ThingsPage{}, sdkerr
 	}
 
 	var tp ThingsPage
@@ -125,11 +100,7 @@
 	return tp, nil
 }
 
-<<<<<<< HEAD
-func (sdk mfSDK) Thing(token, id string) (Thing, error) {
-=======
-func (sdk mfSDK) Thing(id, token string) (Thing, errors.SDKError) {
->>>>>>> 302d71e8
+func (sdk mfSDK) Thing(token, id string) (Thing, errors.SDKError) {
 	url := fmt.Sprintf("%s/%s/%s", sdk.thingsURL, thingsEndpoint, id)
 
 	_, body, err := sdk.processRequest(http.MethodGet, url, token, string(CTJSON), nil, http.StatusOK)
@@ -145,11 +116,7 @@
 	return t, nil
 }
 
-<<<<<<< HEAD
-func (sdk mfSDK) UpdateThing(token string, t Thing) error {
-=======
-func (sdk mfSDK) UpdateThing(t Thing, token string) errors.SDKError {
->>>>>>> 302d71e8
+func (sdk mfSDK) UpdateThing(token string, t Thing) errors.SDKError {
 	data, err := json.Marshal(t)
 	if err != nil {
 		return errors.NewSDKError(err)
@@ -161,11 +128,7 @@
 	return sdkerr
 }
 
-<<<<<<< HEAD
-func (sdk mfSDK) DeleteThing(token, id string) error {
-=======
-func (sdk mfSDK) DeleteThing(id, token string) errors.SDKError {
->>>>>>> 302d71e8
+func (sdk mfSDK) DeleteThing(token, id string) errors.SDKError {
 	url := fmt.Sprintf("%s/%s/%s", sdk.thingsURL, thingsEndpoint, id)
 
 	_, _, err := sdk.processRequest(http.MethodDelete, url, token, string(CTJSON), nil, http.StatusNoContent)
@@ -194,11 +157,7 @@
 	return i.ID, nil
 }
 
-<<<<<<< HEAD
-func (sdk mfSDK) Connect(token string, connIDs ConnectionIDs) error {
-=======
-func (sdk mfSDK) Connect(connIDs ConnectionIDs, token string) errors.SDKError {
->>>>>>> 302d71e8
+func (sdk mfSDK) Connect(token string, connIDs ConnectionIDs) errors.SDKError {
 	data, err := json.Marshal(connIDs)
 	if err != nil {
 		return errors.NewSDKError(err)
@@ -210,11 +169,7 @@
 	return sdkerr
 }
 
-<<<<<<< HEAD
-func (sdk mfSDK) DisconnectThing(token, thingID, chanID string) error {
-=======
-func (sdk mfSDK) DisconnectThing(thingID, chanID, token string) errors.SDKError {
->>>>>>> 302d71e8
+func (sdk mfSDK) DisconnectThing(token, thingID, chanID string) errors.SDKError {
 	url := fmt.Sprintf("%s/%s/%s/%s/%s", sdk.thingsURL, channelsEndpoint, chanID, thingsEndpoint, thingID)
 
 	_, _, err := sdk.processRequest(http.MethodDelete, url, token, string(CTJSON), nil, http.StatusNoContent)
