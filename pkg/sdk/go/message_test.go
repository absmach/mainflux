// Copyright (c) Mainflux
// SPDX-License-Identifier: Apache-2.0

package sdk_test

import (
	"fmt"
	"net/http"
	"net/http/httptest"
	"testing"

	"github.com/mainflux/mainflux"
	adapter "github.com/mainflux/mainflux/http"
	"github.com/mainflux/mainflux/http/api"
	"github.com/mainflux/mainflux/http/mocks"
	"github.com/mainflux/mainflux/internal/apiutil"
	"github.com/mainflux/mainflux/logger"
	"github.com/mainflux/mainflux/pkg/errors"
	sdk "github.com/mainflux/mainflux/pkg/sdk/go"
	"github.com/opentracing/opentracing-go/mocktracer"
	"github.com/stretchr/testify/assert"
)

const eof = "EOF"

func newMessageService(cc mainflux.ThingsServiceClient) adapter.Service {
	pub := mocks.NewPublisher()
	return adapter.New(pub, cc)
}

func newMessageServer(svc adapter.Service) *httptest.Server {
	logger := logger.NewMock()
	mux := api.MakeHandler(svc, mocktracer.New(), logger)
	return httptest.NewServer(mux)
}

func TestSendMessage(t *testing.T) {
	chanID := "1"
	atoken := "auth_token"
	invalidToken := "invalid_token"
	msg := `[{"n":"current","t":-1,"v":1.6}]`
	thingsClient := mocks.NewThingsClient(map[string]string{atoken: chanID})
	pub := newMessageService(thingsClient)
	ts := newMessageServer(pub)
	defer ts.Close()
	sdkConf := sdk.Config{
		HTTPAdapterURL:  ts.URL,
		MsgContentType:  contentType,
		TLSVerification: false,
	}

	mainfluxSDK := sdk.NewSDK(sdkConf)

	cases := map[string]struct {
		chanID string
		msg    string
		auth   string
		err    errors.SDKError
	}{
		"publish message": {
			chanID: chanID,
			msg:    msg,
			auth:   atoken,
			err:    nil,
		},
		"publish message without authorization token": {
			chanID: chanID,
			msg:    msg,
			auth:   "",
			err:    errors.NewSDKErrorWithStatus(apiutil.ErrBearerToken, http.StatusUnauthorized),
		},
		"publish message with invalid authorization token": {
			chanID: chanID,
			msg:    msg,
			auth:   invalidToken,
			err:    errors.NewSDKErrorWithStatus(errors.New(eof), http.StatusUnauthorized),
		},
		"publish message with wrong content type": {
			chanID: chanID,
			msg:    "text",
			auth:   atoken,
			err:    nil,
		},
		"publish message to wrong channel": {
			chanID: "",
			msg:    msg,
			auth:   atoken,
			err:    errors.NewSDKErrorWithStatus(errors.ErrMalformedEntity, http.StatusBadRequest),
		},
		"publish message unable to authorize": {
			chanID: chanID,
			msg:    msg,
			auth:   "invalid-token",
			err:    errors.NewSDKErrorWithStatus(errors.New(eof), http.StatusUnauthorized),
		},
	}
	for desc, tc := range cases {
<<<<<<< HEAD
		err := mainfluxSDK.SendMessage(tc.auth, tc.chanID, tc.msg)
		assert.Equal(t, tc.err, err, fmt.Sprintf("%s: expected error %s, got %s", desc, tc.err, err))
=======
		err := mainfluxSDK.SendMessage(tc.chanID, tc.msg, tc.auth)
		if tc.err == nil {
			assert.Nil(t, err, fmt.Sprintf("%s: got unexpected error: %s", desc, err))
		} else {
			assert.Equal(t, tc.err.Error(), err.Error(), fmt.Sprintf("%s: expected error %s, got %s", desc, err, tc.err))
		}
>>>>>>> 302d71e8
	}
}

func TestSetContentType(t *testing.T) {
	chanID := "1"
	atoken := "auth_token"
	thingsClient := mocks.NewThingsClient(map[string]string{atoken: chanID})

	pub := newMessageService(thingsClient)
	ts := newMessageServer(pub)
	defer ts.Close()

	sdkConf := sdk.Config{
		HTTPAdapterURL:  ts.URL,
		MsgContentType:  contentType,
		TLSVerification: false,
	}
	mainfluxSDK := sdk.NewSDK(sdkConf)

	cases := []struct {
		desc  string
		cType sdk.ContentType
		err   errors.SDKError
	}{
		{
			desc:  "set senml+json content type",
			cType: "application/senml+json",
			err:   nil,
		},
		{
			desc:  "set invalid content type",
			cType: "invalid",
			err:   errors.NewSDKError(errors.ErrUnsupportedContentType),
		},
	}
	for _, tc := range cases {
		err := mainfluxSDK.SetContentType(tc.cType)
		assert.Equal(t, tc.err, err, fmt.Sprintf("%s: expected error %s, got %s", tc.desc, tc.err, err))
	}
}<|MERGE_RESOLUTION|>--- conflicted
+++ resolved
@@ -95,17 +95,12 @@
 		},
 	}
 	for desc, tc := range cases {
-<<<<<<< HEAD
 		err := mainfluxSDK.SendMessage(tc.auth, tc.chanID, tc.msg)
-		assert.Equal(t, tc.err, err, fmt.Sprintf("%s: expected error %s, got %s", desc, tc.err, err))
-=======
-		err := mainfluxSDK.SendMessage(tc.chanID, tc.msg, tc.auth)
 		if tc.err == nil {
 			assert.Nil(t, err, fmt.Sprintf("%s: got unexpected error: %s", desc, err))
 		} else {
 			assert.Equal(t, tc.err.Error(), err.Error(), fmt.Sprintf("%s: expected error %s, got %s", desc, err, tc.err))
 		}
->>>>>>> 302d71e8
 	}
 }
 
