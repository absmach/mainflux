--- conflicted
+++ resolved
@@ -7,12 +7,9 @@
 	"crypto/tls"
 	"errors"
 	"net/http"
-<<<<<<< HEAD
+	"time"
 
 	"github.com/mainflux/mainflux"
-=======
-	"time"
->>>>>>> 64839699
 )
 
 const (
