// Copyright (c) Mainflux
// SPDX-License-Identifier: Apache-2.0

package sdk

import (
	"encoding/json"
	"fmt"
	"net/http"
	"strings"

	"github.com/mainflux/mainflux/internal/apiutil"
	"github.com/mainflux/mainflux/pkg/errors"
)

<<<<<<< HEAD
func (sdk mfSDK) SendMessage(key, chanName, msg string) error {
=======
func (sdk mfSDK) SendMessage(chanName, msg, key string) errors.SDKError {
>>>>>>> 302d71e8
	chanNameParts := strings.SplitN(chanName, ".", 2)
	chanID := chanNameParts[0]
	subtopicPart := ""
	if len(chanNameParts) == 2 {
		subtopicPart = fmt.Sprintf("/%s", strings.Replace(chanNameParts[1], ".", "/", -1))
	}

	url := fmt.Sprintf("%s/channels/%s/messages/%s", sdk.httpAdapterURL, chanID, subtopicPart)

	_, _, err := sdk.processRequest(http.MethodPost, url, apiutil.ThingPrefix+key, string(CTJSON), []byte(msg), http.StatusAccepted)
	return err
}

<<<<<<< HEAD
func (sdk mfSDK) ReadMessages(token, chanName string) (MessagesPage, error) {
=======
func (sdk mfSDK) ReadMessages(chanName, token string) (MessagesPage, errors.SDKError) {
>>>>>>> 302d71e8
	chanNameParts := strings.SplitN(chanName, ".", 2)
	chanID := chanNameParts[0]
	subtopicPart := ""
	if len(chanNameParts) == 2 {
		subtopicPart = fmt.Sprintf("?subtopic=%s", strings.Replace(chanNameParts[1], ".", "/", -1))
	}

	url := fmt.Sprintf("%s/channels/%s/messages%s", sdk.readerURL, chanID, subtopicPart)

	_, body, err := sdk.processRequest(http.MethodGet, url, token, string(sdk.msgContentType), nil, http.StatusOK)
	if err != nil {
		return MessagesPage{}, err
	}

	var mp MessagesPage
	if err := json.Unmarshal(body, &mp); err != nil {
		return MessagesPage{}, errors.NewSDKError(err)
	}

	return mp, nil
}

func (sdk *mfSDK) SetContentType(ct ContentType) errors.SDKError {
	if ct != CTJSON && ct != CTJSONSenML && ct != CTBinary {
		return errors.NewSDKError(errors.ErrUnsupportedContentType)
	}

	sdk.msgContentType = ct
	return nil
}<|MERGE_RESOLUTION|>--- conflicted
+++ resolved
@@ -13,11 +13,7 @@
 	"github.com/mainflux/mainflux/pkg/errors"
 )
 
-<<<<<<< HEAD
-func (sdk mfSDK) SendMessage(key, chanName, msg string) error {
-=======
-func (sdk mfSDK) SendMessage(chanName, msg, key string) errors.SDKError {
->>>>>>> 302d71e8
+func (sdk mfSDK) SendMessage(key, chanName, msg string) errors.SDKError {
 	chanNameParts := strings.SplitN(chanName, ".", 2)
 	chanID := chanNameParts[0]
 	subtopicPart := ""
@@ -31,11 +27,7 @@
 	return err
 }
 
-<<<<<<< HEAD
-func (sdk mfSDK) ReadMessages(token, chanName string) (MessagesPage, error) {
-=======
-func (sdk mfSDK) ReadMessages(chanName, token string) (MessagesPage, errors.SDKError) {
->>>>>>> 302d71e8
+func (sdk mfSDK) ReadMessages(token, chanName string) (MessagesPage, errors.SDKError) {
 	chanNameParts := strings.SplitN(chanName, ".", 2)
 	chanID := chanNameParts[0]
 	subtopicPart := ""
