--- conflicted
+++ resolved
@@ -9,15 +9,11 @@
 	"fmt"
 	"testing"
 
-	"github.com/gogo/protobuf/proto"
 	"github.com/mainflux/mainflux/pkg/messaging"
 	"github.com/mainflux/mainflux/pkg/messaging/rabbitmq"
 	amqp "github.com/rabbitmq/amqp091-go"
 	"github.com/stretchr/testify/assert"
-<<<<<<< HEAD
-=======
 	"google.golang.org/protobuf/proto"
->>>>>>> ada5813f
 )
 
 const (
@@ -91,11 +87,7 @@
 			Subtopic:  tc.subtopic,
 			Payload:   tc.payload,
 		}
-<<<<<<< HEAD
-		err = pubsub.Publish(topic, expectedMsg)
-=======
 		err = pubsub.Publish(topic, &expectedMsg)
->>>>>>> ada5813f
 		assert.Nil(t, err, fmt.Sprintf("%s: got unexpected error: %s", tc.desc, err))
 
 		receivedMsg := <-msgChan
@@ -205,111 +197,6 @@
 	}
 }
 
-<<<<<<< HEAD
-func TestSubscribe(t *testing.T) {
-	// Creating rabbitmq connection and channel, so that we can publish messages.
-	conn, ch, err := newConn()
-	assert.Nil(t, err, fmt.Sprintf("got unexpected error: %s", err))
-
-	t.Cleanup(func() {
-		conn.Close()
-		ch.Close()
-	})
-
-	cases := []struct {
-		desc     string
-		topic    string
-		clientID string
-		err      error
-		handler  messaging.MessageHandler
-	}{
-		{
-			desc:     "Subscribe to a topic with an ID",
-			topic:    topic,
-			clientID: "clientid1",
-			err:      nil,
-			handler:  handler{false, "clientid1"},
-		},
-		{
-			desc:     "Subscribe to the same topic with a different ID",
-			topic:    topic,
-			clientID: "clientid2",
-			err:      nil,
-			handler:  handler{false, "clientid2"},
-		},
-		{
-			desc:     "Subscribe to an already subscribed topic with an ID",
-			topic:    topic,
-			clientID: "clientid1",
-			err:      nil,
-			handler:  handler{false, "clientid1"},
-		},
-		{
-			desc:     "Subscribe to a topic with a subtopic with an ID",
-			topic:    fmt.Sprintf("%s.%s", topic, subtopic),
-			clientID: "clientid1",
-			err:      nil,
-			handler:  handler{false, "clientid1"},
-		},
-		{
-			desc:     "Subscribe to an already subscribed topic with a subtopic with an ID",
-			topic:    fmt.Sprintf("%s.%s", topic, subtopic),
-			clientID: "clientid1",
-			err:      nil,
-			handler:  handler{false, "clientid1"},
-		},
-		{
-			desc:     "Subscribe to an empty topic with an ID",
-			topic:    "",
-			clientID: "clientid1",
-			err:      rabbitmq.ErrEmptyTopic,
-			handler:  handler{false, "clientid1"},
-		},
-		{
-			desc:     "Subscribe to a topic with empty id",
-			topic:    topic,
-			clientID: "",
-			err:      rabbitmq.ErrEmptyID,
-			handler:  handler{false, ""},
-		},
-	}
-	for _, tc := range cases {
-		err := pubsub.Subscribe(tc.clientID, tc.topic, tc.handler)
-		assert.Equal(t, tc.err, err, fmt.Sprintf("%s: expected: %s, but got: %s", tc.desc, tc.err, err))
-
-		if tc.err == nil {
-			expectedMsg := messaging.Message{
-				Publisher: "CLIENTID",
-				Channel:   channel,
-				Subtopic:  subtopic,
-				Payload:   data,
-			}
-
-			data, err := proto.Marshal(&expectedMsg)
-			assert.Nil(t, err, fmt.Sprintf("got unexpected error: %s", err))
-
-			err = ch.PublishWithContext(
-				context.Background(),
-				exchangeName,
-				tc.topic,
-				false,
-				false,
-				amqp.Publishing{
-					Headers:     amqp.Table{},
-					ContentType: "application/octet-stream",
-					AppId:       "mainflux-publisher",
-					Body:        data,
-				})
-			assert.Nil(t, err, fmt.Sprintf("got unexpected error: %s", err))
-
-			receivedMsg := <-msgChan
-			assert.Equal(t, expectedMsg.Payload, receivedMsg.Payload, fmt.Sprintf("%s: expected %+v got %+v\n", tc.desc, expectedMsg, receivedMsg))
-		}
-	}
-}
-
-=======
->>>>>>> ada5813f
 func TestUnsubscribe(t *testing.T) {
 	// Test Subscribe and Unsubscribe
 	cases := []struct {
@@ -515,19 +402,11 @@
 				Payload: data,
 			}
 
-<<<<<<< HEAD
-			err = pubsub.Publish(tc.topic, expectedMsg)
-			assert.Nil(t, err, fmt.Sprintf("%s got unexpected error: %s", tc.desc, err))
-
-			receivedMsg := <-msgChan
-			assert.Equal(t, expectedMsg.Payload, receivedMsg.Payload, fmt.Sprintf("%s: expected %+v got %+v\n", tc.desc, expectedMsg, receivedMsg))
-=======
 			err = pubsub.Publish(tc.topic, &expectedMsg)
 			assert.Nil(t, err, fmt.Sprintf("%s got unexpected error: %s", tc.desc, err))
 
 			receivedMsg := <-msgChan
 			assert.Equal(t, expectedMsg.Payload, receivedMsg.Payload, fmt.Sprintf("%s: expected %+v got %+v\n", tc.desc, &expectedMsg, receivedMsg))
->>>>>>> ada5813f
 
 			err = pubsub.Unsubscribe(tc.clientID, fmt.Sprintf("%s.%s", chansPrefix, tc.topic))
 			assert.Nil(t, err, fmt.Sprintf("%s got unexpected error: %s", tc.desc, err))
@@ -542,11 +421,7 @@
 	publisher string
 }
 
-<<<<<<< HEAD
-func (h handler) Handle(msg messaging.Message) error {
-=======
 func (h handler) Handle(msg *messaging.Message) error {
->>>>>>> ada5813f
 	if msg.Publisher != h.publisher {
 		msgChan <- msg
 	}
