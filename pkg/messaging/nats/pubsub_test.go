--- conflicted
+++ resolved
@@ -89,39 +89,24 @@
 		pubsub       bool //true for subscribe and false for unsubscribe
 	}{
 		{
-<<<<<<< HEAD
 			desc:         "Subscribe to a topic with an ID",
-=======
-			desc:         "Susbcribe to a topic with an ID",
->>>>>>> d30e6bad
-			topic:        fmt.Sprintf("%s.%s", chansPrefix, topic),
-			topicID:      "topicid1",
-			errorMessage: nil,
-			pubsub:       true,
-		},
-		{
-<<<<<<< HEAD
+			topic:        fmt.Sprintf("%s.%s", chansPrefix, topic),
+			topicID:      "topicid1",
+			errorMessage: nil,
+			pubsub:       true,
+		},
+		{
 			desc:         "Subscribe to the same topic with a different ID",
-=======
-			desc:         "Susbcribe to the same topic with a different ID",
->>>>>>> d30e6bad
 			topic:        fmt.Sprintf("%s.%s", chansPrefix, topic),
 			topicID:      "topicid2",
 			errorMessage: nil,
 			pubsub:       true,
 		},
 		{
-<<<<<<< HEAD
 			desc:         "Subscribe to an already subscribed topic with an ID",
 			topic:        fmt.Sprintf("%s.%s", chansPrefix, topic),
 			topicID:      "topicid1",
 			errorMessage: nats.ErrAlreadySubscribed,
-=======
-			desc:         "Susbcribe to an already subscribed topic with an ID",
-			topic:        fmt.Sprintf("%s.%s", chansPrefix, topic),
-			topicID:      "topicid1",
-			errorMessage: errors.New("already subscribed to topic"),
->>>>>>> d30e6bad
 			pubsub:       true,
 		},
 		{
@@ -135,11 +120,7 @@
 			desc:         "Unsubscribe to a non-existent topic with an ID",
 			topic:        "h",
 			topicID:      "topicid1",
-<<<<<<< HEAD
-			errorMessage: nats.ErrNotSubscribed,
-=======
-			errorMessage: errors.New("not subscribed"),
->>>>>>> d30e6bad
+			errorMessage: nats.ErrNotSubscribed,
 			pubsub:       false,
 		},
 		{
@@ -153,47 +134,28 @@
 			desc:         "Unsubscribe to the same topic with a different ID not subscribed",
 			topic:        fmt.Sprintf("%s.%s", chansPrefix, topic),
 			topicID:      "topicid3",
-<<<<<<< HEAD
-			errorMessage: nats.ErrNotSubscribed,
-=======
-			errorMessage: errors.New("not subscribed"),
->>>>>>> d30e6bad
+			errorMessage: nats.ErrNotSubscribed,
 			pubsub:       false,
 		},
 		{
 			desc:         "Unsubscribe to an already unsubscribed topic with an ID",
 			topic:        fmt.Sprintf("%s.%s", chansPrefix, topic),
 			topicID:      "topicid1",
-<<<<<<< HEAD
 			errorMessage: nats.ErrNotSubscribed,
 			pubsub:       false,
 		},
 		{
 			desc:         "Subscribe to a topic with a subtopic with an ID",
-=======
-			errorMessage: errors.New("not subscribed"),
-			pubsub:       false,
-		},
-		{
-			desc:         "Susbcribe to a topic with a subtopic with an ID",
->>>>>>> d30e6bad
-			topic:        fmt.Sprintf("%s.%s.%s", chansPrefix, topic, subtopic),
-			topicID:      "topicid1",
-			errorMessage: nil,
-			pubsub:       true,
-		},
-		{
-<<<<<<< HEAD
+			topic:        fmt.Sprintf("%s.%s.%s", chansPrefix, topic, subtopic),
+			topicID:      "topicid1",
+			errorMessage: nil,
+			pubsub:       true,
+		},
+		{
 			desc:         "Subscribe to an already subscribed topic with a subtopic with an ID",
 			topic:        fmt.Sprintf("%s.%s.%s", chansPrefix, topic, subtopic),
 			topicID:      "topicid1",
 			errorMessage: nats.ErrAlreadySubscribed,
-=======
-			desc:         "Susbcribe to an already subscribed topic with a subtopic with an ID",
-			topic:        fmt.Sprintf("%s.%s.%s", chansPrefix, topic, subtopic),
-			topicID:      "topicid1",
-			errorMessage: errors.New("already subscribed to topic"),
->>>>>>> d30e6bad
 			pubsub:       true,
 		},
 		{
@@ -207,7 +169,6 @@
 			desc:         "Unsubscribe to an already unsubscribed topic with a subtopic with an ID",
 			topic:        fmt.Sprintf("%s.%s.%s", chansPrefix, topic, subtopic),
 			topicID:      "topicid1",
-<<<<<<< HEAD
 			errorMessage: nats.ErrNotSubscribed,
 			pubsub:       false,
 		},
@@ -216,23 +177,12 @@
 			topic:        "",
 			topicID:      "topicid1",
 			errorMessage: nats.ErrEmptyTopic,
-=======
-			errorMessage: errors.New("not subscribed"),
-			pubsub:       false,
-		},
-		{
-			desc:         "Susbcribe to an empty topic with an ID",
-			topic:        "",
-			topicID:      "topicid1",
-			errorMessage: errors.New("empty topic"),
->>>>>>> d30e6bad
 			pubsub:       true,
 		},
 		{
 			desc:         "Unsubscribe to an empty topic with an ID",
 			topic:        "",
 			topicID:      "topicid1",
-<<<<<<< HEAD
 			errorMessage: nats.ErrEmptyTopic,
 			pubsub:       false,
 		},
@@ -241,27 +191,13 @@
 			topic:        fmt.Sprintf("%s.%s", chansPrefix, topic),
 			topicID:      "",
 			errorMessage: nats.ErrEmptyID,
-=======
-			errorMessage: errors.New("empty topic"),
-			pubsub:       false,
-		},
-		{
-			desc:         "Susbcribe to a topic with empty id",
+			pubsub:       true,
+		},
+		{
+			desc:         "Unsubscribe to a topic with empty id",
 			topic:        fmt.Sprintf("%s.%s", chansPrefix, topic),
 			topicID:      "",
-			errorMessage: errors.New("empty ID"),
->>>>>>> d30e6bad
-			pubsub:       true,
-		},
-		{
-			desc:         "Unsubscribe to a topic with empty id",
-			topic:        fmt.Sprintf("%s.%s", chansPrefix, topic),
-			topicID:      "",
-<<<<<<< HEAD
 			errorMessage: nats.ErrEmptyID,
-=======
-			errorMessage: errors.New("empty ID"),
->>>>>>> d30e6bad
 			pubsub:       false,
 		},
 	}
