--- conflicted
+++ resolved
@@ -76,15 +76,9 @@
 	return nil
 }
 
-<<<<<<< HEAD
 func (b broker) Subscribe(subject string, f func(msg *nats.Msg)) (*nats.Subscription, error) {
 	ps := fmt.Sprintf("%s.%s", chansPrefix, subject)
 	sub, err := b.conn.Subscribe(ps, f)
-=======
-func (b broker) Subscribe(subject string, consumer func(msg *nats.Msg)) (*nats.Subscription, error) {
-	ps := fmt.Sprintf("%s.%s", prefix, subject)
-	sub, err := b.conn.Subscribe(ps, consumer)
->>>>>>> 1d78233f
 	if err != nil {
 		return nil, errors.Wrap(errNatsSub, err)
 	}
