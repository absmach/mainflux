// Copyright (c) Abstract Machines
// SPDX-License-Identifier: Apache-2.0

package users_test

import (
	"context"
	"fmt"
	"strings"
	"testing"

	mgauth "github.com/absmach/magistrala/auth"
	authmocks "github.com/absmach/magistrala/auth/mocks"
	grpcTokenV1 "github.com/absmach/magistrala/internal/grpc/token/v1"
	"github.com/absmach/magistrala/internal/testsutil"
	"github.com/absmach/magistrala/pkg/authn"
	mgclients "github.com/absmach/magistrala/pkg/clients"
	"github.com/absmach/magistrala/pkg/errors"
	repoerr "github.com/absmach/magistrala/pkg/errors/repository"
	svcerr "github.com/absmach/magistrala/pkg/errors/service"
	policysvc "github.com/absmach/magistrala/pkg/policies"
	policymocks "github.com/absmach/magistrala/pkg/policies/mocks"
	"github.com/absmach/magistrala/pkg/uuid"
	"github.com/absmach/magistrala/users"
	"github.com/absmach/magistrala/users/hasher"
	"github.com/absmach/magistrala/users/mocks"
	"github.com/stretchr/testify/assert"
	"github.com/stretchr/testify/mock"
)

var (
	idProvider     = uuid.New()
	phasher        = hasher.New()
	secret         = "strongsecret"
	validCMetadata = mgclients.Metadata{"role": "client"}
	clientID       = "d8dd12ef-aa2a-43fe-8ef2-2e4fe514360f"
	client         = mgclients.Client{
		ID:          clientID,
		Name:        "clientname",
		Tags:        []string{"tag1", "tag2"},
		Credentials: mgclients.Credentials{Identity: "clientidentity", Secret: secret},
		Metadata:    validCMetadata,
		Status:      mgclients.EnabledStatus,
	}
	basicClient = mgclients.Client{
		Name: "clientname",
		ID:   clientID,
	}
	validToken      = "token"
	validID         = "d4ebb847-5d0e-4e46-bdd9-b6aceaaa3a22"
	wrongID         = testsutil.GenerateUUID(&testing.T{})
	errHashPassword = errors.New("generate hash from password failed")
)

func newService() (users.Service, *authmocks.TokenServiceClient, *mocks.Repository, *policymocks.Service, *mocks.Emailer) {
	cRepo := new(mocks.Repository)
	policies := new(policymocks.Service)
	e := new(mocks.Emailer)
	tokenClient := new(authmocks.TokenServiceClient)
	return users.NewService(tokenClient, cRepo, policies, e, phasher, idProvider), tokenClient, cRepo, policies, e
}

func newServiceMinimal() (users.Service, *mocks.Repository) {
	cRepo := new(mocks.Repository)
	policies := new(policymocks.Service)
	e := new(mocks.Emailer)
	tokenClient := new(authmocks.TokenServiceClient)
	return users.NewService(tokenClient, cRepo, policies, e, phasher, idProvider), cRepo
}

func TestRegisterClient(t *testing.T) {
	svc, _, cRepo, policies, _ := newService()

	cases := []struct {
		desc                      string
		client                    mgclients.Client
		addPoliciesResponseErr    error
		deletePoliciesResponseErr error
		saveErr                   error
		err                       error
	}{
		{
			desc:   "register new client successfully",
			client: client,
			err:    nil,
		},
		{
			desc:    "register existing client",
			client:  client,
			saveErr: repoerr.ErrConflict,
			err:     repoerr.ErrConflict,
		},
		{
			desc: "register a new enabled client with name",
			client: mgclients.Client{
				Name: "clientWithName",
				Credentials: mgclients.Credentials{
					Identity: "newclientwithname@example.com",
					Secret:   secret,
				},
				Status: mgclients.EnabledStatus,
			},
			err: nil,
		},
		{
			desc: "register a new disabled client with name",
			client: mgclients.Client{
				Name: "clientWithName",
				Credentials: mgclients.Credentials{
					Identity: "newclientwithname@example.com",
					Secret:   secret,
				},
			},
			err: nil,
		},
		{
			desc: "register a new client with all fields",
			client: mgclients.Client{
				Name: "newclientwithallfields",
				Tags: []string{"tag1", "tag2"},
				Credentials: mgclients.Credentials{
					Identity: "newclientwithallfields@example.com",
					Secret:   secret,
				},
				Metadata: mgclients.Metadata{
					"name": "newclientwithallfields",
				},
				Status: mgclients.EnabledStatus,
			},
			err: nil,
		},
		{
			desc: "register a new client with missing identity",
			client: mgclients.Client{
				Name: "clientWithMissingIdentity",
				Credentials: mgclients.Credentials{
					Secret: secret,
				},
			},
			saveErr: errors.ErrMalformedEntity,
			err:     errors.ErrMalformedEntity,
		},
		{
			desc: "register a new client with missing secret",
			client: mgclients.Client{
				Name: "clientWithMissingSecret",
				Credentials: mgclients.Credentials{
					Identity: "clientwithmissingsecret@example.com",
					Secret:   "",
				},
			},
			err: nil,
		},
		{
			desc: " register a client with a secret that is too long",
			client: mgclients.Client{
				Name: "clientWithLongSecret",
				Credentials: mgclients.Credentials{
					Identity: "clientwithlongsecret@example.com",
					Secret:   strings.Repeat("a", 73),
				},
			},
			err: repoerr.ErrMalformedEntity,
		},
		{
			desc: "register a new client with invalid status",
			client: mgclients.Client{
				Name: "clientWithInvalidStatus",
				Credentials: mgclients.Credentials{
					Identity: "client with invalid status",
					Secret:   secret,
				},
				Status: mgclients.AllStatus,
			},
			err: svcerr.ErrInvalidStatus,
		},
		{
			desc: "register a new client with invalid role",
			client: mgclients.Client{
				Name: "clientWithInvalidRole",
				Credentials: mgclients.Credentials{
					Identity: "clientwithinvalidrole@example.com",
					Secret:   secret,
				},
				Role: 2,
			},
			err: svcerr.ErrInvalidRole,
		},
		{
			desc: "register a new client with failed to add policies with err",
			client: mgclients.Client{
				Name: "clientWithFailedToAddPolicies",
				Credentials: mgclients.Credentials{
					Identity: "clientwithfailedpolicies@example.com",
					Secret:   secret,
				},
				Role: mgclients.AdminRole,
			},
			addPoliciesResponseErr: svcerr.ErrAddPolicies,
			err:                    svcerr.ErrAddPolicies,
		},
		{
			desc: "register a new client with failed to delete policies with err",
			client: mgclients.Client{
				Name: "clientWithFailedToDeletePolicies",
				Credentials: mgclients.Credentials{
					Identity: "clientwithfailedtodelete@example.com",
					Secret:   secret,
				},
				Role: mgclients.AdminRole,
			},
			deletePoliciesResponseErr: svcerr.ErrConflict,
			saveErr:                   repoerr.ErrConflict,
			err:                       svcerr.ErrConflict,
		},
	}

	for _, tc := range cases {
		policyCall := policies.On("AddPolicies", context.Background(), mock.Anything).Return(tc.addPoliciesResponseErr)
		policyCall1 := policies.On("DeletePolicies", context.Background(), mock.Anything).Return(tc.deletePoliciesResponseErr)
		repoCall := cRepo.On("Save", context.Background(), mock.Anything).Return(tc.client, tc.saveErr)
		expected, err := svc.RegisterClient(context.Background(), authn.Session{}, tc.client, true)
		assert.True(t, errors.Contains(err, tc.err), fmt.Sprintf("%s: expected %s got %s\n", tc.desc, tc.err, err))
		if err == nil {
			tc.client.ID = expected.ID
			tc.client.CreatedAt = expected.CreatedAt
			tc.client.UpdatedAt = expected.UpdatedAt
			tc.client.Credentials.Secret = expected.Credentials.Secret
			tc.client.UpdatedBy = expected.UpdatedBy
			assert.Equal(t, tc.client, expected, fmt.Sprintf("%s: expected %v got %v\n", tc.desc, tc.client, expected))
			ok := repoCall.Parent.AssertCalled(t, "Save", context.Background(), mock.Anything)
			assert.True(t, ok, fmt.Sprintf("Save was not called on %s", tc.desc))
		}
		repoCall.Unset()
		policyCall.Unset()
		policyCall1.Unset()
	}

	svc, _, cRepo, policies, _ = newService()

	cases2 := []struct {
		desc                      string
		client                    mgclients.Client
		session                   authn.Session
		addPoliciesResponseErr    error
		deletePoliciesResponseErr error
		saveErr                   error
		checkSuperAdminErr        error
		err                       error
	}{
		{
			desc:    "register new client successfully as admin",
			client:  client,
			session: authn.Session{UserID: validID, SuperAdmin: true},
			err:     nil,
		},
		{
			desc:               "register a new client as admin with failed check on super admin",
			client:             client,
			session:            authn.Session{UserID: validID, SuperAdmin: false},
			checkSuperAdminErr: svcerr.ErrAuthorization,
			err:                svcerr.ErrAuthorization,
		},
	}
	for _, tc := range cases2 {
		repoCall := cRepo.On("CheckSuperAdmin", context.Background(), mock.Anything).Return(tc.checkSuperAdminErr)
		policyCall := policies.On("AddPolicies", context.Background(), mock.Anything).Return(tc.addPoliciesResponseErr)
		policyCall1 := policies.On("DeletePolicies", context.Background(), mock.Anything).Return(tc.deletePoliciesResponseErr)
		repoCall1 := cRepo.On("Save", context.Background(), mock.Anything).Return(tc.client, tc.saveErr)
		expected, err := svc.RegisterClient(context.Background(), authn.Session{UserID: validID}, tc.client, false)
		assert.True(t, errors.Contains(err, tc.err), fmt.Sprintf("%s: expected %s got %s\n", tc.desc, tc.err, err))
		if err == nil {
			tc.client.ID = expected.ID
			tc.client.CreatedAt = expected.CreatedAt
			tc.client.UpdatedAt = expected.UpdatedAt
			tc.client.Credentials.Secret = expected.Credentials.Secret
			tc.client.UpdatedBy = expected.UpdatedBy
			assert.Equal(t, tc.client, expected, fmt.Sprintf("%s: expected %v got %v\n", tc.desc, tc.client, expected))
			ok := repoCall1.Parent.AssertCalled(t, "Save", context.Background(), mock.Anything)
			assert.True(t, ok, fmt.Sprintf("Save was not called on %s", tc.desc))
		}
		repoCall1.Unset()
		policyCall.Unset()
		policyCall1.Unset()
		repoCall.Unset()
	}
}

func TestViewClient(t *testing.T) {
	svc, cRepo := newServiceMinimal()

	cases := []struct {
		desc                 string
		token                string
		reqClientID          string
		clientID             string
		retrieveByIDResponse mgclients.Client
		response             mgclients.Client
		identifyErr          error
		authorizeErr         error
		retrieveByIDErr      error
		checkSuperAdminErr   error
		err                  error
	}{
		{
			desc:                 "view client as normal user successfully",
			retrieveByIDResponse: client,
			response:             client,
			token:                validToken,
			reqClientID:          client.ID,
			clientID:             client.ID,
			err:                  nil,
			checkSuperAdminErr:   svcerr.ErrAuthorization,
		},
		{
			desc:                 "view client as normal user with failed to retrieve client",
			retrieveByIDResponse: mgclients.Client{},
			token:                validToken,
			reqClientID:          client.ID,
			clientID:             client.ID,
			retrieveByIDErr:      repoerr.ErrNotFound,
			err:                  svcerr.ErrNotFound,
			checkSuperAdminErr:   svcerr.ErrAuthorization,
		},
		{
			desc:                 "view client as admin user successfully",
			retrieveByIDResponse: client,
			response:             client,
			token:                validToken,
			reqClientID:          client.ID,
			clientID:             client.ID,
			err:                  nil,
		},
		{
			desc:                 "view client as admin user with failed check on super admin",
			token:                validToken,
			retrieveByIDResponse: basicClient,
			response:             basicClient,
			reqClientID:          client.ID,
			clientID:             "",
			checkSuperAdminErr:   svcerr.ErrAuthorization,
			err:                  nil,
		},
	}

	for _, tc := range cases {
		repoCall := cRepo.On("CheckSuperAdmin", context.Background(), mock.Anything).Return(tc.checkSuperAdminErr)
		repoCall1 := cRepo.On("RetrieveByID", context.Background(), tc.clientID).Return(tc.retrieveByIDResponse, tc.retrieveByIDErr)
		rClient, err := svc.ViewClient(context.Background(), authn.Session{UserID: tc.reqClientID}, tc.clientID)
		assert.True(t, errors.Contains(err, tc.err), fmt.Sprintf("%s: expected %s got %s\n", tc.desc, tc.err, err))
		tc.response.Credentials.Secret = ""
		assert.Equal(t, tc.response, rClient, fmt.Sprintf("%s: expected %v got %v\n", tc.desc, tc.response, rClient))
		if tc.err == nil {
			ok := repoCall1.Parent.AssertCalled(t, "RetrieveByID", context.Background(), tc.clientID)
			assert.True(t, ok, fmt.Sprintf("RetrieveByID was not called on %s", tc.desc))
		}
		repoCall1.Unset()
		repoCall.Unset()
	}
}

func TestListClients(t *testing.T) {
	svc, cRepo := newServiceMinimal()

	cases := []struct {
		desc                string
		token               string
		page                mgclients.Page
		retrieveAllResponse mgclients.ClientsPage
		response            mgclients.ClientsPage
		size                uint64
		retrieveAllErr      error
		superAdminErr       error
		err                 error
	}{
		{
			desc: "list clients as admin successfully",
			page: mgclients.Page{
				Total: 1,
			},
			retrieveAllResponse: mgclients.ClientsPage{
				Page: mgclients.Page{
					Total: 1,
				},
				Clients: []mgclients.Client{client},
			},
			response: mgclients.ClientsPage{
				Page: mgclients.Page{
					Total: 1,
				},
				Clients: []mgclients.Client{client},
			},
			token: validToken,
			err:   nil,
		},
		{
			desc: "list clients as admin with failed to retrieve clients",
			page: mgclients.Page{
				Total: 1,
			},
			retrieveAllResponse: mgclients.ClientsPage{},
			token:               validToken,
			retrieveAllErr:      repoerr.ErrNotFound,
			err:                 svcerr.ErrViewEntity,
		},
		{
			desc: "list clients as admin with failed check on super admin",
			page: mgclients.Page{
				Total: 1,
			},
			token:         validToken,
			superAdminErr: svcerr.ErrAuthorization,
			err:           svcerr.ErrAuthorization,
		},
		{
			desc: "list clients as normal user with failed to retrieve clients",
			page: mgclients.Page{
				Total: 1,
			},
			retrieveAllResponse: mgclients.ClientsPage{},
			token:               validToken,
			retrieveAllErr:      repoerr.ErrNotFound,
			err:                 svcerr.ErrViewEntity,
		},
	}

	for _, tc := range cases {
		repoCall := cRepo.On("CheckSuperAdmin", context.Background(), mock.Anything).Return(tc.superAdminErr)
		repoCall1 := cRepo.On("RetrieveAll", context.Background(), mock.Anything).Return(tc.retrieveAllResponse, tc.retrieveAllErr)
		page, err := svc.ListClients(context.Background(), authn.Session{UserID: client.ID}, tc.page)
		assert.True(t, errors.Contains(err, tc.err), fmt.Sprintf("%s: expected %s got %s\n", tc.desc, tc.err, err))
		assert.Equal(t, tc.response, page, fmt.Sprintf("%s: expected %v got %v\n", tc.desc, tc.response, page))
		if tc.err == nil {
			ok := repoCall1.Parent.AssertCalled(t, "RetrieveAll", context.Background(), mock.Anything)
			assert.True(t, ok, fmt.Sprintf("RetrieveAll was not called on %s", tc.desc))
		}
		repoCall.Unset()
		repoCall1.Unset()
	}
}

func TestSearchUsers(t *testing.T) {
	svc, cRepo := newServiceMinimal()
	cases := []struct {
		desc        string
		token       string
		page        mgclients.Page
		response    mgclients.ClientsPage
		responseErr error
		err         error
	}{
		{
			desc:  "search clients with valid token",
			token: validToken,
			page:  mgclients.Page{Offset: 0, Name: "clientname", Limit: 100},
			response: mgclients.ClientsPage{
				Page:    mgclients.Page{Total: 1, Offset: 0, Limit: 100},
				Clients: []mgclients.Client{client},
			},
		},
		{
			desc:  "search clients with id",
			token: validToken,
			page:  mgclients.Page{Offset: 0, Id: "d8dd12ef-aa2a-43fe-8ef2-2e4fe514360f", Limit: 100},
			response: mgclients.ClientsPage{
				Page:    mgclients.Page{Total: 1, Offset: 0, Limit: 100},
				Clients: []mgclients.Client{client},
			},
		},
		{
			desc:  "search clients with random name",
			token: validToken,
			page:  mgclients.Page{Offset: 0, Name: "randomname", Limit: 100},
			response: mgclients.ClientsPage{
				Page:    mgclients.Page{Total: 0, Offset: 0, Limit: 100},
				Clients: []mgclients.Client{},
			},
		},
		{
			desc:  "search clients with repo failed",
			token: validToken,
			page:  mgclients.Page{Offset: 0, Name: "randomname", Limit: 100},
			response: mgclients.ClientsPage{
				Page: mgclients.Page{Total: 0, Offset: 0, Limit: 0},
			},
			responseErr: repoerr.ErrViewEntity,
			err:         svcerr.ErrViewEntity,
		},
	}

	for _, tc := range cases {
		repoCall := cRepo.On("SearchClients", context.Background(), mock.Anything).Return(tc.response, tc.responseErr)
		page, err := svc.SearchUsers(context.Background(), tc.page)
		assert.True(t, errors.Contains(err, tc.err), fmt.Sprintf("%s: expected %s got %s\n", tc.desc, tc.err, err))
		assert.Equal(t, tc.response, page, fmt.Sprintf("%s: expected %v got %v\n", tc.desc, tc.response, page))
		repoCall.Unset()
	}
}

func TestUpdateClient(t *testing.T) {
	svc, cRepo := newServiceMinimal()

	client1 := client
	client2 := client
	client1.Name = "Updated client"
	client2.Metadata = mgclients.Metadata{"role": "test"}
	adminID := testsutil.GenerateUUID(t)

	cases := []struct {
		desc               string
		client             mgclients.Client
		session            authn.Session
		updateResponse     mgclients.Client
		token              string
		updateErr          error
		checkSuperAdminErr error
		err                error
	}{
		{
			desc:           "update client name  successfully as normal user",
			client:         client1,
			session:        authn.Session{UserID: client1.ID},
			updateResponse: client1,
			token:          validToken,
			err:            nil,
		},
		{
			desc:           "update metadata successfully as normal user",
			client:         client2,
			session:        authn.Session{UserID: client2.ID},
			updateResponse: client2,
			token:          validToken,
			err:            nil,
		},
		{
			desc:           "update client name as normal user with repo error on update",
			client:         client1,
			session:        authn.Session{UserID: client1.ID},
			updateResponse: mgclients.Client{},
			token:          validToken,
			updateErr:      errors.ErrMalformedEntity,
			err:            svcerr.ErrUpdateEntity,
		},
		{
			desc:           "update client name as admin successfully",
			client:         client1,
			session:        authn.Session{UserID: adminID, SuperAdmin: true},
			updateResponse: client1,
			token:          validToken,
			err:            nil,
		},
		{
			desc:           "update client metadata as admin successfully",
			client:         client2,
			session:        authn.Session{UserID: adminID, SuperAdmin: true},
			updateResponse: client2,
			token:          validToken,
			err:            nil,
		},
		{
			desc:               "update client with failed check on super admin",
			client:             client1,
			session:            authn.Session{UserID: adminID},
			token:              validToken,
			checkSuperAdminErr: svcerr.ErrAuthorization,
			err:                svcerr.ErrAuthorization,
		},
		{
			desc:           "update client name as admin with repo error on update",
			client:         client1,
			session:        authn.Session{UserID: adminID, SuperAdmin: true},
			updateResponse: mgclients.Client{},
			token:          validToken,
			updateErr:      errors.ErrMalformedEntity,
			err:            svcerr.ErrUpdateEntity,
		},
	}

	for _, tc := range cases {
		repoCall := cRepo.On("CheckSuperAdmin", context.Background(), mock.Anything).Return(tc.checkSuperAdminErr)
		repoCall1 := cRepo.On("Update", context.Background(), mock.Anything).Return(tc.updateResponse, tc.err)
		updatedClient, err := svc.UpdateClient(context.Background(), tc.session, tc.client)
		assert.True(t, errors.Contains(err, tc.err), fmt.Sprintf("%s: expected %s got %s\n", tc.desc, tc.err, err))
		assert.Equal(t, tc.updateResponse, updatedClient, fmt.Sprintf("%s: expected %v got %v\n", tc.desc, tc.updateResponse, updatedClient))
		if tc.err == nil {
			ok := repoCall1.Parent.AssertCalled(t, "Update", context.Background(), mock.Anything)
			assert.True(t, ok, fmt.Sprintf("Update was not called on %s", tc.desc))
		}
		repoCall.Unset()
		repoCall1.Unset()
	}
}

func TestUpdateClientTags(t *testing.T) {
	svc, cRepo := newServiceMinimal()

	client.Tags = []string{"updated"}
	adminID := testsutil.GenerateUUID(t)

	cases := []struct {
		desc                     string
		client                   mgclients.Client
		session                  authn.Session
		updateClientTagsResponse mgclients.Client
		updateClientTagsErr      error
		checkSuperAdminErr       error
		err                      error
	}{
		{
			desc:                     "update client tags as normal user successfully",
			client:                   client,
			session:                  authn.Session{UserID: client.ID},
			updateClientTagsResponse: client,
			err:                      nil,
		},
		{
			desc:                     "update client tags as normal user with repo error on update",
			client:                   client,
			session:                  authn.Session{UserID: client.ID},
			updateClientTagsResponse: mgclients.Client{},
			updateClientTagsErr:      errors.ErrMalformedEntity,
			err:                      svcerr.ErrUpdateEntity,
		},
		{
			desc:    "update client tags as admin successfully",
			client:  client,
			session: authn.Session{UserID: adminID, SuperAdmin: true},
			err:     nil,
		},
		{
			desc:               "update client tags as admin with failed check on super admin",
			client:             client,
			session:            authn.Session{UserID: adminID},
			checkSuperAdminErr: svcerr.ErrAuthorization,
			err:                svcerr.ErrAuthorization,
		},
		{
			desc:                     "update client tags as admin with repo error on update",
			client:                   client,
			session:                  authn.Session{UserID: adminID, SuperAdmin: true},
			updateClientTagsResponse: mgclients.Client{},
			updateClientTagsErr:      errors.ErrMalformedEntity,
			err:                      svcerr.ErrUpdateEntity,
		},
	}

	for _, tc := range cases {
		repoCall := cRepo.On("CheckSuperAdmin", context.Background(), mock.Anything).Return(tc.checkSuperAdminErr)
		repoCall1 := cRepo.On("UpdateTags", context.Background(), mock.Anything).Return(tc.updateClientTagsResponse, tc.updateClientTagsErr)
		updatedClient, err := svc.UpdateClientTags(context.Background(), tc.session, tc.client)
		assert.True(t, errors.Contains(err, tc.err), fmt.Sprintf("%s: expected %s got %s\n", tc.desc, tc.err, err))
		assert.Equal(t, tc.updateClientTagsResponse, updatedClient, fmt.Sprintf("%s: expected %v got %v\n", tc.desc, tc.updateClientTagsResponse, updatedClient))
		if tc.err == nil {
			ok := repoCall1.Parent.AssertCalled(t, "UpdateTags", context.Background(), mock.Anything)
			assert.True(t, ok, fmt.Sprintf("UpdateTags was not called on %s", tc.desc))
		}
		repoCall.Unset()
		repoCall1.Unset()
	}
}

func TestUpdateClientRole(t *testing.T) {
	svc, _, cRepo, policies, _ := newService()

	client2 := client
	client.Role = mgclients.AdminRole
	client2.Role = mgclients.UserRole

	cases := []struct {
		desc               string
		client             mgclients.Client
		session            authn.Session
		updateRoleResponse mgclients.Client
		deletePolicyErr    error
		addPolicyErr       error
		updateRoleErr      error
		checkSuperAdminErr error
		err                error
	}{
		{
			desc:               "update client role successfully",
			client:             client,
			session:            authn.Session{UserID: validID, SuperAdmin: true},
			updateRoleResponse: client,
			err:                nil,
		},
		{
			desc:               "update client role with failed check on super admin",
			client:             client,
			session:            authn.Session{UserID: validID, SuperAdmin: false},
			checkSuperAdminErr: svcerr.ErrAuthorization,
			err:                svcerr.ErrAuthorization,
		},
		{
			desc:         "update client role with failed to add policies",
			client:       client,
			session:      authn.Session{UserID: validID, SuperAdmin: true},
			addPolicyErr: errors.ErrMalformedEntity,
			err:          svcerr.ErrAddPolicies,
		},
		{
			desc:               "update client role to user role successfully  ",
			client:             client2,
			session:            authn.Session{UserID: validID, SuperAdmin: true},
			updateRoleResponse: client2,
			err:                nil,
		},
		{
			desc:            "update client role to user role with failed to delete policies",
			client:          client2,
			session:         authn.Session{UserID: validID, SuperAdmin: true},
			deletePolicyErr: svcerr.ErrAuthorization,
			err:             svcerr.ErrAuthorization,
		},
		{
			desc:            "update client role to user role with failed to delete policies with error",
			client:          client2,
			session:         authn.Session{UserID: validID, SuperAdmin: true},
			deletePolicyErr: svcerr.ErrMalformedEntity,
			err:             svcerr.ErrDeletePolicies,
		},
		{
			desc:          "Update client with failed repo update and roll back",
			client:        client,
			session:       authn.Session{UserID: validID, SuperAdmin: true},
			updateRoleErr: svcerr.ErrAuthentication,
			err:           svcerr.ErrAuthentication,
		},
		{
			desc:            "Update client with failed repo update and failedroll back",
			client:          client,
			session:         authn.Session{UserID: validID, SuperAdmin: true},
			deletePolicyErr: svcerr.ErrAuthorization,
			updateRoleErr:   svcerr.ErrAuthentication,
			err:             svcerr.ErrAuthentication,
		},
	}

	for _, tc := range cases {
		repoCall := cRepo.On("CheckSuperAdmin", context.Background(), mock.Anything).Return(tc.checkSuperAdminErr)
		policyCall := policies.On("AddPolicy", context.Background(), mock.Anything).Return(tc.addPolicyErr)
		policyCall1 := policies.On("DeletePolicyFilter", context.Background(), mock.Anything).Return(tc.deletePolicyErr)
		repoCall1 := cRepo.On("UpdateRole", context.Background(), mock.Anything).Return(tc.updateRoleResponse, tc.updateRoleErr)

		updatedClient, err := svc.UpdateClientRole(context.Background(), tc.session, tc.client)
		assert.True(t, errors.Contains(err, tc.err), fmt.Sprintf("%s: expected %s got %s\n", tc.desc, tc.err, err))
		assert.Equal(t, tc.updateRoleResponse, updatedClient, fmt.Sprintf("%s: expected %v got %v\n", tc.desc, tc.updateRoleResponse, updatedClient))
		if tc.err == nil {
			ok := repoCall1.Parent.AssertCalled(t, "UpdateRole", context.Background(), mock.Anything)
			assert.True(t, ok, fmt.Sprintf("UpdateRole was not called on %s", tc.desc))
		}
		repoCall.Unset()
		policyCall.Unset()
		policyCall1.Unset()
		repoCall1.Unset()
	}
}

func TestUpdateClientSecret(t *testing.T) {
	svc, authClient, cRepo, _, _ := newService()

	newSecret := "newstrongSecret"
	rClient := client
	rClient.Credentials.Secret, _ = phasher.Hash(client.Credentials.Secret)
	responseClient := client
	responseClient.Credentials.Secret = newSecret

	cases := []struct {
		desc                       string
		oldSecret                  string
		newSecret                  string
		session                    authn.Session
		retrieveByIDResponse       mgclients.Client
		retrieveByIdentityResponse mgclients.Client
		updateSecretResponse       mgclients.Client
		issueResponse              *grpcTokenV1.Token
		response                   mgclients.Client
		retrieveByIDErr            error
		retrieveByIdentityErr      error
		updateSecretErr            error
		issueErr                   error
		err                        error
	}{
		{
			desc:                       "update client secret with valid token",
			oldSecret:                  client.Credentials.Secret,
			newSecret:                  newSecret,
			session:                    authn.Session{UserID: client.ID},
			retrieveByIdentityResponse: rClient,
			retrieveByIDResponse:       client,
			updateSecretResponse:       responseClient,
			issueResponse:              &grpcTokenV1.Token{AccessToken: validToken},
			response:                   responseClient,
			err:                        nil,
		},
		{
			desc:                 "update client secret with failed to retrieve client by ID",
			oldSecret:            client.Credentials.Secret,
			newSecret:            newSecret,
			session:              authn.Session{UserID: client.ID},
			retrieveByIDResponse: mgclients.Client{},
			retrieveByIDErr:      repoerr.ErrNotFound,
			err:                  repoerr.ErrNotFound,
		},
		{
			desc:                       "update client secret with failed to retrieve client by identity",
			oldSecret:                  client.Credentials.Secret,
			newSecret:                  newSecret,
			session:                    authn.Session{UserID: client.ID},
			retrieveByIDResponse:       client,
			retrieveByIdentityResponse: mgclients.Client{},
			retrieveByIdentityErr:      repoerr.ErrNotFound,
			err:                        repoerr.ErrNotFound,
		},
		{
			desc:                       "update client secret with invalod old secret",
			oldSecret:                  "invalid",
			newSecret:                  newSecret,
			session:                    authn.Session{UserID: client.ID},
			retrieveByIDResponse:       client,
			retrieveByIdentityResponse: rClient,
			err:                        svcerr.ErrLogin,
		},
		{
			desc:                       "update client secret with too long new secret",
			oldSecret:                  client.Credentials.Secret,
			newSecret:                  strings.Repeat("a", 73),
			session:                    authn.Session{UserID: client.ID},
			retrieveByIDResponse:       client,
			retrieveByIdentityResponse: rClient,
			err:                        repoerr.ErrMalformedEntity,
		},
		{
			desc:                       "update client secret with failed to update secret",
			oldSecret:                  client.Credentials.Secret,
			newSecret:                  newSecret,
			session:                    authn.Session{UserID: client.ID},
			retrieveByIDResponse:       client,
			retrieveByIdentityResponse: rClient,
			updateSecretResponse:       mgclients.Client{},
			updateSecretErr:            repoerr.ErrMalformedEntity,
			err:                        svcerr.ErrUpdateEntity,
		},
	}

	for _, tc := range cases {
		repoCall := cRepo.On("RetrieveByID", context.Background(), client.ID).Return(tc.retrieveByIDResponse, tc.retrieveByIDErr)
		repoCall1 := cRepo.On("RetrieveByIdentity", context.Background(), client.Credentials.Identity).Return(tc.retrieveByIdentityResponse, tc.retrieveByIdentityErr)
		repoCall2 := cRepo.On("UpdateSecret", context.Background(), mock.Anything).Return(tc.updateSecretResponse, tc.updateSecretErr)
		authCall := authClient.On("Issue", context.Background(), mock.Anything).Return(tc.issueResponse, tc.issueErr)
		updatedClient, err := svc.UpdateClientSecret(context.Background(), tc.session, tc.oldSecret, tc.newSecret)
		assert.True(t, errors.Contains(err, tc.err), fmt.Sprintf("%s: expected %s got %s\n", tc.desc, tc.err, err))
		assert.Equal(t, tc.response, updatedClient, fmt.Sprintf("%s: expected %v got %v\n", tc.desc, tc.response, updatedClient))
		if tc.err == nil {
			ok := repoCall.Parent.AssertCalled(t, "RetrieveByID", context.Background(), tc.response.ID)
			assert.True(t, ok, fmt.Sprintf("RetrieveByID was not called on %s", tc.desc))
			ok = repoCall1.Parent.AssertCalled(t, "RetrieveByIdentity", context.Background(), tc.response.Credentials.Identity)
			assert.True(t, ok, fmt.Sprintf("RetrieveByIdentity was not called on %s", tc.desc))
			ok = repoCall2.Parent.AssertCalled(t, "UpdateSecret", context.Background(), mock.Anything)
			assert.True(t, ok, fmt.Sprintf("UpdateSecret was not called on %s", tc.desc))
		}
		repoCall.Unset()
		repoCall1.Unset()
		repoCall2.Unset()
		authCall.Unset()
	}
}

func TestUpdateClientIdentity(t *testing.T) {
	svc, cRepo := newServiceMinimal()

	client2 := client
	client2.Credentials.Identity = "updated@example.com"

	cases := []struct {
		desc                         string
		identity                     string
		token                        string
		reqClientID                  string
		id                           string
		updateClientIdentityResponse mgclients.Client
		updateClientIdentityErr      error
		checkSuperAdminErr           error
		err                          error
	}{
		{
			desc:                         "update client as normal user successfully",
			identity:                     "updated@example.com",
			token:                        validToken,
			reqClientID:                  client.ID,
			id:                           client.ID,
			updateClientIdentityResponse: client2,
			err:                          nil,
		},
		{
			desc:                         "update client identity as normal user with repo error on update",
			identity:                     "updated@example.com",
			token:                        validToken,
			reqClientID:                  client.ID,
			id:                           client.ID,
			updateClientIdentityResponse: mgclients.Client{},
			updateClientIdentityErr:      errors.ErrMalformedEntity,
			err:                          svcerr.ErrUpdateEntity,
		},
		{
			desc:     "update client identity as admin successfully",
			identity: "updated@example.com",
			token:    validToken,
			id:       client.ID,
			err:      nil,
		},
		{
			desc:                         "update client identity as admin with repo error on update",
			identity:                     "updated@exmaple.com",
			token:                        validToken,
			reqClientID:                  client.ID,
			id:                           client.ID,
			updateClientIdentityResponse: mgclients.Client{},
			updateClientIdentityErr:      errors.ErrMalformedEntity,
			err:                          svcerr.ErrUpdateEntity,
		},
		{
			desc:                         "update client as admin user with failed check on super admin",
			identity:                     "updated@exmaple.com",
			token:                        validToken,
			reqClientID:                  client.ID,
			id:                           "",
			updateClientIdentityResponse: mgclients.Client{},
			updateClientIdentityErr:      errors.ErrMalformedEntity,
			checkSuperAdminErr:           svcerr.ErrAuthorization,
			err:                          svcerr.ErrAuthorization,
		},
	}

	for _, tc := range cases {
		repoCall := cRepo.On("CheckSuperAdmin", context.Background(), mock.Anything).Return(tc.checkSuperAdminErr)
		repoCall1 := cRepo.On("UpdateIdentity", context.Background(), mock.Anything).Return(tc.updateClientIdentityResponse, tc.updateClientIdentityErr)
		updatedClient, err := svc.UpdateClientIdentity(context.Background(), authn.Session{DomainUserID: tc.reqClientID, UserID: validID, DomainID: validID}, tc.id, tc.identity)
		assert.True(t, errors.Contains(err, tc.err), fmt.Sprintf("%s: expected %s got %s\n", tc.desc, tc.err, err))
		assert.Equal(t, tc.updateClientIdentityResponse, updatedClient, fmt.Sprintf("%s: expected %v got %v\n", tc.desc, tc.updateClientIdentityResponse, updatedClient))
		if tc.err == nil {
			ok := repoCall1.Parent.AssertCalled(t, "UpdateIdentity", context.Background(), mock.Anything)
			assert.True(t, ok, fmt.Sprintf("UpdateIdentity was not called on %s", tc.desc))
		}
		repoCall.Unset()
		repoCall1.Unset()
	}
}

func TestEnableClient(t *testing.T) {
	svc, cRepo := newServiceMinimal()

	enabledClient1 := mgclients.Client{ID: testsutil.GenerateUUID(t), Credentials: mgclients.Credentials{Identity: "client1@example.com", Secret: "password"}, Status: mgclients.EnabledStatus}
	disabledClient1 := mgclients.Client{ID: testsutil.GenerateUUID(t), Credentials: mgclients.Credentials{Identity: "client3@example.com", Secret: "password"}, Status: mgclients.DisabledStatus}
	endisabledClient1 := disabledClient1
	endisabledClient1.Status = mgclients.EnabledStatus

	cases := []struct {
		desc                 string
		id                   string
		client               mgclients.Client
		retrieveByIDResponse mgclients.Client
		changeStatusResponse mgclients.Client
		response             mgclients.Client
		retrieveByIDErr      error
		changeStatusErr      error
		checkSuperAdminErr   error
		err                  error
	}{
		{
			desc:                 "enable disabled client",
			id:                   disabledClient1.ID,
			client:               disabledClient1,
			retrieveByIDResponse: disabledClient1,
			changeStatusResponse: endisabledClient1,
			response:             endisabledClient1,
			err:                  nil,
		},
		{
			desc:               "enable disabled client with normal user token",
			id:                 disabledClient1.ID,
			client:             disabledClient1,
			checkSuperAdminErr: svcerr.ErrAuthorization,
			err:                svcerr.ErrAuthorization,
		},
		{
			desc:                 "enable disabled client with failed to retrieve client by ID",
			id:                   disabledClient1.ID,
			client:               disabledClient1,
			retrieveByIDResponse: mgclients.Client{},
			retrieveByIDErr:      repoerr.ErrNotFound,
			err:                  repoerr.ErrNotFound,
		},
		{
			desc:                 "enable already enabled client",
			id:                   enabledClient1.ID,
			client:               enabledClient1,
			retrieveByIDResponse: enabledClient1,
			err:                  errors.ErrStatusAlreadyAssigned,
		},
		{
			desc:                 "enable disabled client with failed to change status",
			id:                   disabledClient1.ID,
			client:               disabledClient1,
			retrieveByIDResponse: disabledClient1,
			changeStatusResponse: mgclients.Client{},
			changeStatusErr:      repoerr.ErrMalformedEntity,
			err:                  svcerr.ErrUpdateEntity,
		},
	}

	for _, tc := range cases {
		repoCall := cRepo.On("CheckSuperAdmin", context.Background(), mock.Anything).Return(tc.checkSuperAdminErr)
		repoCall1 := cRepo.On("RetrieveByID", context.Background(), tc.id).Return(tc.retrieveByIDResponse, tc.retrieveByIDErr)
		repoCall2 := cRepo.On("ChangeStatus", context.Background(), mock.Anything).Return(tc.changeStatusResponse, tc.changeStatusErr)

		_, err := svc.EnableClient(context.Background(), authn.Session{}, tc.id)
		assert.True(t, errors.Contains(err, tc.err), fmt.Sprintf("%s: expected %s got %s\n", tc.desc, tc.err, err))
		if tc.err == nil {
			ok := repoCall1.Parent.AssertCalled(t, "RetrieveByID", context.Background(), tc.id)
			assert.True(t, ok, fmt.Sprintf("RetrieveByID was not called on %s", tc.desc))
			ok = repoCall2.Parent.AssertCalled(t, "ChangeStatus", context.Background(), mock.Anything)
			assert.True(t, ok, fmt.Sprintf("ChangeStatus was not called on %s", tc.desc))
		}
		repoCall.Unset()
		repoCall1.Unset()
		repoCall2.Unset()
	}
}

func TestDisableClient(t *testing.T) {
	svc, cRepo := newServiceMinimal()

	enabledClient1 := mgclients.Client{ID: testsutil.GenerateUUID(t), Credentials: mgclients.Credentials{Identity: "client1@example.com", Secret: "password"}, Status: mgclients.EnabledStatus}
	disabledClient1 := mgclients.Client{ID: testsutil.GenerateUUID(t), Credentials: mgclients.Credentials{Identity: "client3@example.com", Secret: "password"}, Status: mgclients.DisabledStatus}
	disenabledClient1 := enabledClient1
	disenabledClient1.Status = mgclients.DisabledStatus

	cases := []struct {
		desc                 string
		id                   string
		client               mgclients.Client
		retrieveByIDResponse mgclients.Client
		changeStatusResponse mgclients.Client
		response             mgclients.Client
		retrieveByIDErr      error
		changeStatusErr      error
		checkSuperAdminErr   error
		err                  error
	}{
		{
			desc:                 "disable enabled client",
			id:                   enabledClient1.ID,
			client:               enabledClient1,
			retrieveByIDResponse: enabledClient1,
			changeStatusResponse: disenabledClient1,
			response:             disenabledClient1,
			err:                  nil,
		},
		{
			desc:               "disable enabled client with normal user token",
			id:                 enabledClient1.ID,
			client:             enabledClient1,
			checkSuperAdminErr: svcerr.ErrAuthorization,
			err:                svcerr.ErrAuthorization,
		},
		{
			desc:                 "disable enabled client with failed to retrieve client by ID",
			id:                   enabledClient1.ID,
			client:               enabledClient1,
			retrieveByIDResponse: mgclients.Client{},
			retrieveByIDErr:      repoerr.ErrNotFound,
			err:                  repoerr.ErrNotFound,
		},
		{
			desc:                 "disable already disabled client",
			id:                   disabledClient1.ID,
			client:               disabledClient1,
			retrieveByIDResponse: disabledClient1,
			err:                  errors.ErrStatusAlreadyAssigned,
		},
		{
			desc:                 "disable enabled client with failed to change status",
			id:                   enabledClient1.ID,
			client:               enabledClient1,
			changeStatusResponse: mgclients.Client{},
			changeStatusErr:      repoerr.ErrMalformedEntity,
			err:                  svcerr.ErrUpdateEntity,
		},
	}

	for _, tc := range cases {
		repoCall := cRepo.On("CheckSuperAdmin", context.Background(), mock.Anything).Return(tc.checkSuperAdminErr)
		repoCall1 := cRepo.On("RetrieveByID", context.Background(), tc.id).Return(tc.retrieveByIDResponse, tc.retrieveByIDErr)
		repoCall2 := cRepo.On("ChangeStatus", context.Background(), mock.Anything).Return(tc.changeStatusResponse, tc.changeStatusErr)

		_, err := svc.DisableClient(context.Background(), authn.Session{}, tc.id)
		assert.True(t, errors.Contains(err, tc.err), fmt.Sprintf("%s: expected %s got %s\n", tc.desc, tc.err, err))
		if tc.err == nil {
			ok := repoCall1.Parent.AssertCalled(t, "RetrieveByID", context.Background(), tc.id)
			assert.True(t, ok, fmt.Sprintf("RetrieveByID was not called on %s", tc.desc))
			ok = repoCall2.Parent.AssertCalled(t, "ChangeStatus", context.Background(), mock.Anything)
			assert.True(t, ok, fmt.Sprintf("ChangeStatus was not called on %s", tc.desc))
		}
		repoCall.Unset()
		repoCall1.Unset()
		repoCall2.Unset()
	}
}

func TestDeleteClient(t *testing.T) {
	svc, cRepo := newServiceMinimal()

	enabledClient1 := mgclients.Client{ID: testsutil.GenerateUUID(t), Credentials: mgclients.Credentials{Identity: "client1@example.com", Secret: "password"}, Status: mgclients.EnabledStatus}
	deletedClient1 := mgclients.Client{ID: testsutil.GenerateUUID(t), Credentials: mgclients.Credentials{Identity: "client3@example.com", Secret: "password"}, Status: mgclients.DeletedStatus}
	disenabledClient1 := enabledClient1
	disenabledClient1.Status = mgclients.DeletedStatus

	cases := []struct {
		desc                 string
		id                   string
		session              authn.Session
		client               mgclients.Client
		retrieveByIDResponse mgclients.Client
		changeStatusResponse mgclients.Client
		response             mgclients.Client
		retrieveByIDErr      error
		changeStatusErr      error
		checkSuperAdminErr   error
		err                  error
	}{
		{
			desc:                 "delete enabled client",
			id:                   enabledClient1.ID,
			client:               enabledClient1,
			session:              authn.Session{UserID: validID, SuperAdmin: true},
			retrieveByIDResponse: enabledClient1,
			changeStatusResponse: disenabledClient1,
			response:             disenabledClient1,
			err:                  nil,
		},
		{
			desc:                 "delete enabled client with failed to retrieve client by ID",
			id:                   enabledClient1.ID,
			client:               enabledClient1,
			session:              authn.Session{UserID: validID, SuperAdmin: true},
			retrieveByIDResponse: mgclients.Client{},
			retrieveByIDErr:      repoerr.ErrNotFound,
			err:                  repoerr.ErrNotFound,
		},
		{
			desc:                 "delete already deleted client",
			id:                   deletedClient1.ID,
			client:               deletedClient1,
			session:              authn.Session{UserID: validID, SuperAdmin: true},
			retrieveByIDResponse: deletedClient1,
			err:                  errors.ErrStatusAlreadyAssigned,
		},
		{
			desc:                 "delete enabled client with failed to change status",
			id:                   enabledClient1.ID,
			client:               enabledClient1,
			session:              authn.Session{UserID: validID, SuperAdmin: true},
			retrieveByIDResponse: enabledClient1,
			changeStatusResponse: mgclients.Client{},
			changeStatusErr:      repoerr.ErrMalformedEntity,
			err:                  svcerr.ErrUpdateEntity,
		},
	}

	for _, tc := range cases {
		repoCall2 := cRepo.On("CheckSuperAdmin", context.Background(), mock.Anything).Return(tc.checkSuperAdminErr)
		repoCall3 := cRepo.On("RetrieveByID", context.Background(), tc.id).Return(tc.retrieveByIDResponse, tc.retrieveByIDErr)
		repoCall4 := cRepo.On("ChangeStatus", context.Background(), mock.Anything).Return(tc.changeStatusResponse, tc.changeStatusErr)
		err := svc.DeleteClient(context.Background(), tc.session, tc.id)
		assert.True(t, errors.Contains(err, tc.err), fmt.Sprintf("%s: expected %s got %s\n", tc.desc, tc.err, err))
		if tc.err == nil {
			ok := repoCall3.Parent.AssertCalled(t, "RetrieveByID", context.Background(), tc.id)
			assert.True(t, ok, fmt.Sprintf("RetrieveByID was not called on %s", tc.desc))
			ok = repoCall4.Parent.AssertCalled(t, "ChangeStatus", context.Background(), mock.Anything)
			assert.True(t, ok, fmt.Sprintf("ChangeStatus was not called on %s", tc.desc))
		}
		repoCall2.Unset()
		repoCall3.Unset()
		repoCall4.Unset()
	}
}

func TestListMembers(t *testing.T) {
	svc, _, cRepo, policies, _ := newService()

	validPolicy := fmt.Sprintf("%s_%s", validID, client.ID)
	permissionsClient := basicClient
	permissionsClient.Permissions = []string{"read"}

	cases := []struct {
		desc                    string
		groupID                 string
		objectKind              string
		objectID                string
		page                    mgclients.Page
		listAllSubjectsReq      policysvc.Policy
		listAllSubjectsResponse policysvc.PolicyPage
		retrieveAllResponse     mgclients.ClientsPage
		listPermissionsResponse policysvc.Permissions
		response                mgclients.MembersPage
		listAllSubjectsErr      error
		retrieveAllErr          error
		identifyErr             error
		listPermissionErr       error
		err                     error
	}{
		{
			desc:                    "list members with no policies successfully of the things kind",
			groupID:                 validID,
			objectKind:              policysvc.ThingsKind,
			objectID:                validID,
			page:                    mgclients.Page{Offset: 0, Limit: 100, Permission: "read"},
			listAllSubjectsResponse: policysvc.PolicyPage{},
			listAllSubjectsReq: policysvc.Policy{
				SubjectType: policysvc.UserType,
				Permission:  "read",
				Object:      validID,
				ObjectType:  policysvc.ThingType,
			},
			response: mgclients.MembersPage{
				Page: mgclients.Page{
					Total:  0,
					Offset: 0,
					Limit:  100,
				},
			},
			err: nil,
		},
		{
			desc:       "list members with policies successsfully of the things kind",
			groupID:    validID,
			objectKind: policysvc.ThingsKind,
			objectID:   validID,
			page:       mgclients.Page{Offset: 0, Limit: 100, Permission: "read"},
			listAllSubjectsReq: policysvc.Policy{
				SubjectType: policysvc.UserType,
				Permission:  "read",
				Object:      validID,
				ObjectType:  policysvc.ThingType,
			},
			listAllSubjectsResponse: policysvc.PolicyPage{Policies: []string{validPolicy}},
			retrieveAllResponse: mgclients.ClientsPage{
				Page: mgclients.Page{
					Total:  1,
					Offset: 0,
					Limit:  100,
				},
				Clients: []mgclients.Client{client},
			},
			response: mgclients.MembersPage{
				Page: mgclients.Page{
					Total:  1,
					Offset: 0,
					Limit:  100,
				},
				Members: []mgclients.Client{basicClient},
			},
			err: nil,
		},
		{
			desc:       "list members with policies successsfully of the things kind with permissions",
			groupID:    validID,
			objectKind: policysvc.ThingsKind,
			objectID:   validID,
			page:       mgclients.Page{Offset: 0, Limit: 100, Permission: "read", ListPerms: true},
			listAllSubjectsReq: policysvc.Policy{
				SubjectType: policysvc.UserType,
				Permission:  "read",
				Object:      validID,
				ObjectType:  policysvc.ThingType,
			},
			listAllSubjectsResponse: policysvc.PolicyPage{Policies: []string{validPolicy}},
			retrieveAllResponse: mgclients.ClientsPage{
				Page: mgclients.Page{
					Total:  1,
					Offset: 0,
					Limit:  100,
				},
				Clients: []mgclients.Client{basicClient},
			},
			listPermissionsResponse: []string{"read"},
			response: mgclients.MembersPage{
				Page: mgclients.Page{
					Total:  1,
					Offset: 0,
					Limit:  100,
				},
				Members: []mgclients.Client{permissionsClient},
			},
			err: nil,
		},
		{
			desc:       "list members with policies of the things kind with permissionswith failed list permissions",
			groupID:    validID,
			objectKind: policysvc.ThingsKind,
			objectID:   validID,
			page:       mgclients.Page{Offset: 0, Limit: 100, Permission: "read", ListPerms: true},
			listAllSubjectsReq: policysvc.Policy{
				SubjectType: policysvc.UserType,
				Permission:  "read",
				Object:      validID,
				ObjectType:  policysvc.ThingType,
			},
			listAllSubjectsResponse: policysvc.PolicyPage{Policies: []string{validPolicy}},
			retrieveAllResponse: mgclients.ClientsPage{
				Page: mgclients.Page{
					Total:  1,
					Offset: 0,
					Limit:  100,
				},
				Clients: []mgclients.Client{client},
			},
			listPermissionsResponse: []string{},
			response:                mgclients.MembersPage{},
			listPermissionErr:       svcerr.ErrNotFound,
			err:                     svcerr.ErrNotFound,
		},
		{
			desc:       "list members with of the things kind with failed to list all subjects",
			groupID:    validID,
			objectKind: policysvc.ThingsKind,
			objectID:   validID,
			page:       mgclients.Page{Offset: 0, Limit: 100, Permission: "read"},
			listAllSubjectsReq: policysvc.Policy{
				SubjectType: policysvc.UserType,
				Permission:  "read",
				Object:      validID,
				ObjectType:  policysvc.ThingType,
			},
			listAllSubjectsErr:      repoerr.ErrNotFound,
			listAllSubjectsResponse: policysvc.PolicyPage{},
			err:                     repoerr.ErrNotFound,
		},
		{
			desc:       "list members with of the things kind with failed to retrieve all",
			groupID:    validID,
			objectKind: policysvc.ThingsKind,
			objectID:   validID,
			page:       mgclients.Page{Offset: 0, Limit: 100, Permission: "read"},
			listAllSubjectsReq: policysvc.Policy{
				SubjectType: policysvc.UserType,
				Permission:  "read",
				Object:      validID,
				ObjectType:  policysvc.ThingType,
			},
			listAllSubjectsResponse: policysvc.PolicyPage{Policies: []string{validPolicy}},
			retrieveAllResponse:     mgclients.ClientsPage{},
			response:                mgclients.MembersPage{},
			retrieveAllErr:          repoerr.ErrNotFound,
			err:                     repoerr.ErrNotFound,
		},
		{
			desc:                    "list members with no policies successfully of the domain kind",
			groupID:                 validID,
			objectKind:              policysvc.DomainsKind,
			objectID:                validID,
			page:                    mgclients.Page{Offset: 0, Limit: 100, Permission: "read"},
			listAllSubjectsResponse: policysvc.PolicyPage{},
			listAllSubjectsReq: policysvc.Policy{
				SubjectType: policysvc.UserType,
				Permission:  "read",
				Object:      validID,
				ObjectType:  policysvc.DomainType,
			},
			response: mgclients.MembersPage{
				Page: mgclients.Page{
					Total:  0,
					Offset: 0,
					Limit:  100,
				},
			},
			err: nil,
		},
		{
			desc:       "list members with policies successsfully of the domains kind",
			groupID:    validID,
			objectKind: policysvc.DomainsKind,
			objectID:   validID,
			page:       mgclients.Page{Offset: 0, Limit: 100, Permission: "read"},
			listAllSubjectsReq: policysvc.Policy{
				SubjectType: policysvc.UserType,
				Permission:  "read",
				Object:      validID,
				ObjectType:  policysvc.DomainType,
			},
			listAllSubjectsResponse: policysvc.PolicyPage{Policies: []string{validPolicy}},
			retrieveAllResponse: mgclients.ClientsPage{
				Page: mgclients.Page{
					Total:  1,
					Offset: 0,
					Limit:  100,
				},
				Clients: []mgclients.Client{basicClient},
			},
			response: mgclients.MembersPage{
				Page: mgclients.Page{
					Total:  1,
					Offset: 0,
					Limit:  100,
				},
				Members: []mgclients.Client{basicClient},
			},
			err: nil,
		},
		{
			desc:                    "list members with no policies successfully of the groups kind",
			groupID:                 validID,
			objectKind:              policysvc.GroupsKind,
			objectID:                validID,
			page:                    mgclients.Page{Offset: 0, Limit: 100, Permission: "read"},
			listAllSubjectsResponse: policysvc.PolicyPage{},
			listAllSubjectsReq: policysvc.Policy{
				SubjectType: policysvc.UserType,
				Permission:  "read",
				Object:      validID,
				ObjectType:  policysvc.GroupType,
			},
			response: mgclients.MembersPage{
				Page: mgclients.Page{
					Total:  0,
					Offset: 0,
					Limit:  100,
				},
			},
			err: nil,
		},
		{
			desc: "list members with policies successsfully of the groups kind",

			groupID:    validID,
			objectKind: policysvc.GroupsKind,
			objectID:   validID,
			page:       mgclients.Page{Offset: 0, Limit: 100, Permission: "read"},
			listAllSubjectsReq: policysvc.Policy{
				SubjectType: policysvc.UserType,
				Permission:  "read",
				Object:      validID,
				ObjectType:  policysvc.GroupType,
			},
			listAllSubjectsResponse: policysvc.PolicyPage{Policies: []string{validPolicy}},
			retrieveAllResponse: mgclients.ClientsPage{
				Page: mgclients.Page{
					Total:  1,
					Offset: 0,
					Limit:  100,
				},
				Clients: []mgclients.Client{client},
			},
			response: mgclients.MembersPage{
				Page: mgclients.Page{
					Total:  1,
					Offset: 0,
					Limit:  100,
				},
				Members: []mgclients.Client{basicClient},
			},
			err: nil,
		},
	}

	for _, tc := range cases {
		policyCall := policies.On("ListAllSubjects", context.Background(), tc.listAllSubjectsReq).Return(tc.listAllSubjectsResponse, tc.listAllSubjectsErr)
		repoCall := cRepo.On("RetrieveAll", context.Background(), mock.Anything).Return(tc.retrieveAllResponse, tc.retrieveAllErr)
		policyCall1 := policies.On("ListPermissions", mock.Anything, mock.Anything, mock.Anything).Return(tc.listPermissionsResponse, tc.listPermissionErr)
		page, err := svc.ListMembers(context.Background(), authn.Session{}, tc.objectKind, tc.objectID, tc.page)
		assert.True(t, errors.Contains(err, tc.err), fmt.Sprintf("%s: expected %s got %s\n", tc.desc, tc.err, err))
		assert.Equal(t, tc.response, page, fmt.Sprintf("%s: expected %v got %v\n", tc.desc, tc.response, page))
		policyCall.Unset()
		repoCall.Unset()
		policyCall1.Unset()
	}
}

func TestIssueToken(t *testing.T) {
	svc, auth, cRepo, _, _ := newService()

	rClient := client
	rClient2 := client
	rClient3 := client
	rClient.Credentials.Secret, _ = phasher.Hash(client.Credentials.Secret)
	rClient2.Credentials.Secret = "wrongsecret"
	rClient3.Credentials.Secret, _ = phasher.Hash("wrongsecret")

	cases := []struct {
		desc                       string
		client                     mgclients.Client
		retrieveByIdentityResponse mgclients.Client
		issueResponse              *grpcTokenV1.Token
		retrieveByIdentityErr      error
		issueErr                   error
		err                        error
	}{
		{
			desc:                       "issue token for an existing client",
			client:                     client,
			retrieveByIdentityResponse: rClient,
			issueResponse:              &grpcTokenV1.Token{AccessToken: validToken, RefreshToken: &validToken, AccessType: "3"},
			err:                        nil,
		},
		{
			desc:                       "issue token for non-empty domain id",
			client:                     client,
			retrieveByIdentityResponse: rClient,
			issueResponse:              &grpcTokenV1.Token{AccessToken: validToken, RefreshToken: &validToken, AccessType: "3"},
			err:                        nil,
		},
		{
			desc:                       "issue token for a non-existing client",
			client:                     client,
			retrieveByIdentityResponse: mgclients.Client{},
			retrieveByIdentityErr:      repoerr.ErrNotFound,
			err:                        repoerr.ErrNotFound,
		},
		{
			desc:                       "issue token for a client with wrong secret",
			client:                     client,
			retrieveByIdentityResponse: rClient3,
			err:                        svcerr.ErrLogin,
		},
		{
			desc:                       "issue token with empty domain id",
			client:                     client,
			retrieveByIdentityResponse: rClient,
			issueResponse:              &grpcTokenV1.Token{},
			issueErr:                   svcerr.ErrAuthentication,
			err:                        svcerr.ErrAuthentication,
		},
		{
			desc:                       "issue token with grpc error",
			client:                     client,
			retrieveByIdentityResponse: rClient,
			issueResponse:              &grpcTokenV1.Token{},
			issueErr:                   svcerr.ErrAuthentication,
			err:                        svcerr.ErrAuthentication,
		},
	}

	for _, tc := range cases {
		repoCall := cRepo.On("RetrieveByIdentity", context.Background(), tc.client.Credentials.Identity).Return(tc.retrieveByIdentityResponse, tc.retrieveByIdentityErr)
<<<<<<< HEAD
		authCall := auth.On("Issue", context.Background(), &grpcTokenV1.IssueReq{UserId: tc.client.ID, DomainId: &tc.domainID, Type: uint32(mgauth.AccessKey)}).Return(tc.issueResponse, tc.issueErr)
		token, err := svc.IssueToken(context.Background(), tc.client.Credentials.Identity, tc.client.Credentials.Secret, tc.domainID)
=======
		authCall := auth.On("Issue", context.Background(), &grpcTokenV1.IssueReq{UserId: tc.client.ID, Type: uint32(mgauth.AccessKey)}).Return(tc.issueResponse, tc.issueErr)
		token, err := svc.IssueToken(context.Background(), tc.client.Credentials.Identity, tc.client.Credentials.Secret)
>>>>>>> 16f01186
		assert.True(t, errors.Contains(err, tc.err), fmt.Sprintf("%s: expected %s got %s\n", tc.desc, tc.err, err))
		if err == nil {
			assert.NotEmpty(t, token.GetAccessToken(), fmt.Sprintf("%s: expected %s not to be empty\n", tc.desc, token.GetAccessToken()))
			assert.NotEmpty(t, token.GetRefreshToken(), fmt.Sprintf("%s: expected %s not to be empty\n", tc.desc, token.GetRefreshToken()))
			ok := repoCall.Parent.AssertCalled(t, "RetrieveByIdentity", context.Background(), tc.client.Credentials.Identity)
			assert.True(t, ok, fmt.Sprintf("RetrieveByIdentity was not called on %s", tc.desc))
<<<<<<< HEAD
			ok = authCall.Parent.AssertCalled(t, "Issue", context.Background(), &grpcTokenV1.IssueReq{UserId: tc.client.ID, DomainId: &tc.domainID, Type: uint32(mgauth.AccessKey)})
=======
			ok = authCall.Parent.AssertCalled(t, "Issue", context.Background(), &grpcTokenV1.IssueReq{UserId: tc.client.ID, Type: uint32(mgauth.AccessKey)})
>>>>>>> 16f01186
			assert.True(t, ok, fmt.Sprintf("Issue was not called on %s", tc.desc))
		}
		authCall.Unset()
		repoCall.Unset()
	}
}

func TestRefreshToken(t *testing.T) {
	svc, authsvc, crepo, _, _ := newService()

	rClient := client
	rClient.Credentials.Secret, _ = phasher.Hash(client.Credentials.Secret)

	cases := []struct {
		desc        string
		session     authn.Session
<<<<<<< HEAD
		domainID    string
=======
>>>>>>> 16f01186
		refreshResp *grpcTokenV1.Token
		refresErr   error
		repoResp    mgclients.Client
		repoErr     error
		err         error
	}{
		{
			desc:        "refresh token with refresh token for an existing client",
			session:     authn.Session{DomainUserID: validID, UserID: validID, DomainID: validID},
<<<<<<< HEAD
			domainID:    validID,
=======
>>>>>>> 16f01186
			refreshResp: &grpcTokenV1.Token{AccessToken: validToken, RefreshToken: &validToken, AccessType: "3"},
			repoResp:    rClient,
			err:         nil,
		},
		{
			desc:        "refresh token with refresh token for empty domain id",
			session:     authn.Session{UserID: validID},
			refreshResp: &grpcTokenV1.Token{AccessToken: validToken, RefreshToken: &validToken, AccessType: "3"},
			repoResp:    rClient,
			err:         nil,
		},
		{
			desc:        "refresh token with access token for an existing client",
			session:     authn.Session{DomainUserID: validID, UserID: validID, DomainID: validID},
<<<<<<< HEAD
			domainID:    validID,
=======
>>>>>>> 16f01186
			refreshResp: &grpcTokenV1.Token{},
			refresErr:   svcerr.ErrAuthentication,
			repoResp:    rClient,
			err:         svcerr.ErrAuthentication,
		},
		{
			desc:    "refresh token with refresh token for a non-existing client",
			session: authn.Session{DomainUserID: validID, UserID: validID, DomainID: validID},
			repoErr: repoerr.ErrNotFound,
			err:     repoerr.ErrNotFound,
		},
		{
			desc:     "refresh token with refresh token for a disable client",
			session:  authn.Session{DomainUserID: validID, UserID: validID, DomainID: validID},
			repoResp: mgclients.Client{Status: mgclients.DisabledStatus},
			err:      svcerr.ErrAuthentication,
		},
		{
			desc:        "refresh token with empty domain id",
			session:     authn.Session{DomainUserID: validID, UserID: validID, DomainID: validID},
			refreshResp: &grpcTokenV1.Token{},
			refresErr:   svcerr.ErrAuthentication,
			repoResp:    rClient,
			err:         svcerr.ErrAuthentication,
		},
	}

	for _, tc := range cases {
<<<<<<< HEAD
		authCall := authsvc.On("Refresh", context.Background(), &grpcTokenV1.RefreshReq{RefreshToken: validToken, DomainId: &tc.domainID}).Return(tc.refreshResp, tc.refresErr)
=======
		authCall := authsvc.On("Refresh", context.Background(), &grpcTokenV1.RefreshReq{RefreshToken: validToken}).Return(tc.refreshResp, tc.refresErr)
>>>>>>> 16f01186
		repoCall := crepo.On("RetrieveByID", context.Background(), tc.session.UserID).Return(tc.repoResp, tc.repoErr)
		token, err := svc.RefreshToken(context.Background(), tc.session, validToken)
		assert.True(t, errors.Contains(err, tc.err), fmt.Sprintf("%s: expected %s got %s\n", tc.desc, tc.err, err))
		if err == nil {
			assert.NotEmpty(t, token.GetAccessToken(), fmt.Sprintf("%s: expected %s not to be empty\n", tc.desc, token.GetAccessToken()))
			assert.NotEmpty(t, token.GetRefreshToken(), fmt.Sprintf("%s: expected %s not to be empty\n", tc.desc, token.GetRefreshToken()))
<<<<<<< HEAD
			ok := authCall.Parent.AssertCalled(t, "Refresh", context.Background(), &grpcTokenV1.RefreshReq{RefreshToken: validToken, DomainId: &tc.domainID})
=======
			ok := authCall.Parent.AssertCalled(t, "Refresh", context.Background(), &grpcTokenV1.RefreshReq{RefreshToken: validToken})
>>>>>>> 16f01186
			assert.True(t, ok, fmt.Sprintf("Refresh was not called on %s", tc.desc))
			ok = repoCall.Parent.AssertCalled(t, "RetrieveByID", context.Background(), tc.session.UserID)
			assert.True(t, ok, fmt.Sprintf("RetrieveByID was not called on %s", tc.desc))
		}
		authCall.Unset()
		repoCall.Unset()
	}
}

func TestGenerateResetToken(t *testing.T) {
	svc, auth, cRepo, _, e := newService()

	cases := []struct {
		desc                       string
		email                      string
		host                       string
		retrieveByIdentityResponse mgclients.Client
		issueResponse              *grpcTokenV1.Token
		retrieveByIdentityErr      error
		issueErr                   error
		err                        error
	}{
		{
			desc:                       "generate reset token for existing client",
			email:                      "existingemail@example.com",
			host:                       "examplehost",
			retrieveByIdentityResponse: client,
			issueResponse:              &grpcTokenV1.Token{AccessToken: validToken, RefreshToken: &validToken, AccessType: "3"},
			err:                        nil,
		},
		{
			desc:  "generate reset token for client with non-existing client",
			email: "example@example.com",
			host:  "examplehost",
			retrieveByIdentityResponse: mgclients.Client{
				ID: testsutil.GenerateUUID(t),
				Credentials: mgclients.Credentials{
					Identity: "",
				},
			},
			retrieveByIdentityErr: repoerr.ErrNotFound,
			err:                   repoerr.ErrNotFound,
		},
		{
			desc:                       "generate reset token with failed to issue token",
			email:                      "existingemail@example.com",
			host:                       "examplehost",
			retrieveByIdentityResponse: client,
			issueResponse:              &grpcTokenV1.Token{},
			issueErr:                   svcerr.ErrAuthorization,
			err:                        svcerr.ErrAuthorization,
		},
	}

	for _, tc := range cases {
		t.Run(tc.desc, func(t *testing.T) {
			repoCall := cRepo.On("RetrieveByIdentity", context.Background(), tc.email).Return(tc.retrieveByIdentityResponse, tc.retrieveByIdentityErr)
			authCall := auth.On("Issue", context.Background(), mock.Anything).Return(tc.issueResponse, tc.issueErr)
			svcCall := e.On("SendPasswordReset", []string{tc.email}, tc.host, client.Name, validToken).Return(tc.err)
			err := svc.GenerateResetToken(context.Background(), tc.email, tc.host)
			assert.True(t, errors.Contains(err, tc.err), fmt.Sprintf("%s: expected %s got %s\n", tc.desc, tc.err, err))
			repoCall.Parent.AssertCalled(t, "RetrieveByIdentity", context.Background(), tc.email)
			repoCall.Unset()
			authCall.Unset()
			svcCall.Unset()
		})
	}
}

func TestResetSecret(t *testing.T) {
	svc, cRepo := newServiceMinimal()

	client := mgclients.Client{
		ID: "clientID",
		Credentials: mgclients.Credentials{
			Identity: "test@example.com",
			Secret:   "Strongsecret",
		},
	}

	cases := []struct {
		desc                 string
		newSecret            string
		session              authn.Session
		retrieveByIDResponse mgclients.Client
		updateSecretResponse mgclients.Client
		retrieveByIDErr      error
		updateSecretErr      error
		err                  error
	}{
		{
			desc:                 "reset secret with successfully",
			newSecret:            "newStrongSecret",
			session:              authn.Session{UserID: validID, SuperAdmin: true},
			retrieveByIDResponse: client,
			updateSecretResponse: mgclients.Client{
				ID: "clientID",
				Credentials: mgclients.Credentials{
					Identity: "test@example.com",
					Secret:   "newStrongSecret",
				},
			},
			err: nil,
		},
		{
			desc:                 "reset secret with invalid ID",
			newSecret:            "newStrongSecret",
			session:              authn.Session{UserID: validID, SuperAdmin: true},
			retrieveByIDResponse: mgclients.Client{},
			retrieveByIDErr:      repoerr.ErrNotFound,
			err:                  repoerr.ErrNotFound,
		},
		{
			desc:      "reset secret with empty identity",
			session:   authn.Session{UserID: validID, SuperAdmin: true},
			newSecret: "newStrongSecret",
			retrieveByIDResponse: mgclients.Client{
				ID: "clientID",
				Credentials: mgclients.Credentials{
					Identity: "",
				},
			},
			err: nil,
		},
		{
			desc:                 "reset secret with failed to update secret",
			newSecret:            "newStrongSecret",
			session:              authn.Session{UserID: validID, SuperAdmin: true},
			retrieveByIDResponse: client,
			updateSecretResponse: mgclients.Client{},
			updateSecretErr:      svcerr.ErrUpdateEntity,
			err:                  svcerr.ErrAuthorization,
		},
		{
			desc:                 "reset secret with a too long secret",
			newSecret:            strings.Repeat("strongSecret", 10),
			session:              authn.Session{UserID: validID, SuperAdmin: true},
			retrieveByIDResponse: client,
			err:                  errHashPassword,
		},
	}

	for _, tc := range cases {
		t.Run(tc.desc, func(t *testing.T) {
			repoCall := cRepo.On("RetrieveByID", context.Background(), mock.Anything).Return(tc.retrieveByIDResponse, tc.retrieveByIDErr)
			repoCall1 := cRepo.On("UpdateSecret", context.Background(), mock.Anything).Return(tc.updateSecretResponse, tc.updateSecretErr)
			err := svc.ResetSecret(context.Background(), tc.session, tc.newSecret)
			assert.True(t, errors.Contains(err, tc.err), fmt.Sprintf("%s: expected %s got %s\n", tc.desc, tc.err, err))
			if tc.err == nil {
				repoCall1.Parent.AssertCalled(t, "UpdateSecret", context.Background(), mock.Anything)
				repoCall.Parent.AssertCalled(t, "RetrieveByID", context.Background(), validID)
			}
			repoCall1.Unset()
			repoCall.Unset()
		})
	}
}

func TestViewProfile(t *testing.T) {
	svc, cRepo := newServiceMinimal()

	client := mgclients.Client{
		ID: "clientID",
		Credentials: mgclients.Credentials{
			Identity: "existingIdentity",
			Secret:   "Strongsecret",
		},
	}
	cases := []struct {
		desc                 string
		client               mgclients.Client
		session              authn.Session
		retrieveByIDResponse mgclients.Client
		retrieveByIDErr      error
		err                  error
	}{
		{
			desc:                 "view profile successfully",
			client:               client,
			session:              authn.Session{UserID: validID},
			retrieveByIDResponse: client,
			err:                  nil,
		},
		{
			desc:                 "view profile with invalid ID",
			client:               client,
			session:              authn.Session{UserID: wrongID},
			retrieveByIDResponse: mgclients.Client{},
			retrieveByIDErr:      repoerr.ErrNotFound,
			err:                  repoerr.ErrNotFound,
		},
	}

	for _, tc := range cases {
		t.Run(tc.desc, func(t *testing.T) {
			repoCall := cRepo.On("RetrieveByID", context.Background(), mock.Anything).Return(tc.retrieveByIDResponse, tc.retrieveByIDErr)
			_, err := svc.ViewProfile(context.Background(), tc.session)
			assert.True(t, errors.Contains(err, tc.err), fmt.Sprintf("%s: expected %s got %s\n", tc.desc, tc.err, err))
			repoCall.Parent.AssertCalled(t, "RetrieveByID", context.Background(), mock.Anything)
			repoCall.Unset()
		})
	}
}

func TestOAuthCallback(t *testing.T) {
	svc, _, cRepo, policies, _ := newService()

	cases := []struct {
		desc                       string
		client                     mgclients.Client
		retrieveByIdentityResponse mgclients.Client
		retrieveByIdentityErr      error
		saveResponse               mgclients.Client
		saveErr                    error
		addPoliciesErr             error
		deletePoliciesErr          error
		err                        error
	}{
		{
			desc: "oauth signin callback with successfully",
			client: mgclients.Client{
				Credentials: mgclients.Credentials{
					Identity: "test@example.com",
				},
			},
			retrieveByIdentityResponse: mgclients.Client{
				ID:   testsutil.GenerateUUID(t),
				Role: mgclients.UserRole,
			},
			err: nil,
		},
		{
			desc: "oauth signup callback with successfully",
			client: mgclients.Client{
				Credentials: mgclients.Credentials{
					Identity: "test@example.com",
				},
			},
			retrieveByIdentityErr: repoerr.ErrNotFound,
			saveResponse: mgclients.Client{
				ID:   testsutil.GenerateUUID(t),
				Role: mgclients.UserRole,
			},
			err: nil,
		},
		{
			desc: "oauth signup callback with unknown error",
			client: mgclients.Client{
				Credentials: mgclients.Credentials{
					Identity: "test@example.com",
				},
			},
			retrieveByIdentityErr: repoerr.ErrMalformedEntity,
			err:                   repoerr.ErrMalformedEntity,
		},
		{
			desc: "oauth signup callback with failed to register user",
			client: mgclients.Client{
				Credentials: mgclients.Credentials{
					Identity: "test@example.com",
				},
			},
			addPoliciesErr:        svcerr.ErrAuthorization,
			retrieveByIdentityErr: repoerr.ErrNotFound,
			err:                   svcerr.ErrAuthorization,
		},
		{
			desc: "oauth signin callback with user not in the platform",
			client: mgclients.Client{
				Credentials: mgclients.Credentials{
					Identity: "test@example.com",
				},
			},
			retrieveByIdentityResponse: mgclients.Client{
				ID:   testsutil.GenerateUUID(t),
				Role: mgclients.UserRole,
			},
			err: nil,
		},
	}
	for _, tc := range cases {
		t.Run(tc.desc, func(t *testing.T) {
			repoCall := cRepo.On("RetrieveByIdentity", context.Background(), tc.client.Credentials.Identity).Return(tc.retrieveByIdentityResponse, tc.retrieveByIdentityErr)
			repoCall1 := cRepo.On("Save", context.Background(), mock.Anything).Return(tc.saveResponse, tc.saveErr)
			policyCall := policies.On("AddPolicies", context.Background(), mock.Anything).Return(tc.addPoliciesErr)
			_, err := svc.OAuthCallback(context.Background(), tc.client)
			assert.True(t, errors.Contains(err, tc.err), fmt.Sprintf("%s: expected %s got %s\n", tc.desc, tc.err, err))
			repoCall.Parent.AssertCalled(t, "RetrieveByIdentity", context.Background(), tc.client.Credentials.Identity)
			repoCall.Unset()
			repoCall1.Unset()
			policyCall.Unset()
		})
	}
}<|MERGE_RESOLUTION|>--- conflicted
+++ resolved
@@ -1543,24 +1543,15 @@
 
 	for _, tc := range cases {
 		repoCall := cRepo.On("RetrieveByIdentity", context.Background(), tc.client.Credentials.Identity).Return(tc.retrieveByIdentityResponse, tc.retrieveByIdentityErr)
-<<<<<<< HEAD
-		authCall := auth.On("Issue", context.Background(), &grpcTokenV1.IssueReq{UserId: tc.client.ID, DomainId: &tc.domainID, Type: uint32(mgauth.AccessKey)}).Return(tc.issueResponse, tc.issueErr)
-		token, err := svc.IssueToken(context.Background(), tc.client.Credentials.Identity, tc.client.Credentials.Secret, tc.domainID)
-=======
 		authCall := auth.On("Issue", context.Background(), &grpcTokenV1.IssueReq{UserId: tc.client.ID, Type: uint32(mgauth.AccessKey)}).Return(tc.issueResponse, tc.issueErr)
 		token, err := svc.IssueToken(context.Background(), tc.client.Credentials.Identity, tc.client.Credentials.Secret)
->>>>>>> 16f01186
 		assert.True(t, errors.Contains(err, tc.err), fmt.Sprintf("%s: expected %s got %s\n", tc.desc, tc.err, err))
 		if err == nil {
 			assert.NotEmpty(t, token.GetAccessToken(), fmt.Sprintf("%s: expected %s not to be empty\n", tc.desc, token.GetAccessToken()))
 			assert.NotEmpty(t, token.GetRefreshToken(), fmt.Sprintf("%s: expected %s not to be empty\n", tc.desc, token.GetRefreshToken()))
 			ok := repoCall.Parent.AssertCalled(t, "RetrieveByIdentity", context.Background(), tc.client.Credentials.Identity)
 			assert.True(t, ok, fmt.Sprintf("RetrieveByIdentity was not called on %s", tc.desc))
-<<<<<<< HEAD
-			ok = authCall.Parent.AssertCalled(t, "Issue", context.Background(), &grpcTokenV1.IssueReq{UserId: tc.client.ID, DomainId: &tc.domainID, Type: uint32(mgauth.AccessKey)})
-=======
 			ok = authCall.Parent.AssertCalled(t, "Issue", context.Background(), &grpcTokenV1.IssueReq{UserId: tc.client.ID, Type: uint32(mgauth.AccessKey)})
->>>>>>> 16f01186
 			assert.True(t, ok, fmt.Sprintf("Issue was not called on %s", tc.desc))
 		}
 		authCall.Unset()
@@ -1577,10 +1568,6 @@
 	cases := []struct {
 		desc        string
 		session     authn.Session
-<<<<<<< HEAD
-		domainID    string
-=======
->>>>>>> 16f01186
 		refreshResp *grpcTokenV1.Token
 		refresErr   error
 		repoResp    mgclients.Client
@@ -1590,10 +1577,6 @@
 		{
 			desc:        "refresh token with refresh token for an existing client",
 			session:     authn.Session{DomainUserID: validID, UserID: validID, DomainID: validID},
-<<<<<<< HEAD
-			domainID:    validID,
-=======
->>>>>>> 16f01186
 			refreshResp: &grpcTokenV1.Token{AccessToken: validToken, RefreshToken: &validToken, AccessType: "3"},
 			repoResp:    rClient,
 			err:         nil,
@@ -1608,10 +1591,6 @@
 		{
 			desc:        "refresh token with access token for an existing client",
 			session:     authn.Session{DomainUserID: validID, UserID: validID, DomainID: validID},
-<<<<<<< HEAD
-			domainID:    validID,
-=======
->>>>>>> 16f01186
 			refreshResp: &grpcTokenV1.Token{},
 			refresErr:   svcerr.ErrAuthentication,
 			repoResp:    rClient,
@@ -1640,22 +1619,14 @@
 	}
 
 	for _, tc := range cases {
-<<<<<<< HEAD
-		authCall := authsvc.On("Refresh", context.Background(), &grpcTokenV1.RefreshReq{RefreshToken: validToken, DomainId: &tc.domainID}).Return(tc.refreshResp, tc.refresErr)
-=======
 		authCall := authsvc.On("Refresh", context.Background(), &grpcTokenV1.RefreshReq{RefreshToken: validToken}).Return(tc.refreshResp, tc.refresErr)
->>>>>>> 16f01186
 		repoCall := crepo.On("RetrieveByID", context.Background(), tc.session.UserID).Return(tc.repoResp, tc.repoErr)
 		token, err := svc.RefreshToken(context.Background(), tc.session, validToken)
 		assert.True(t, errors.Contains(err, tc.err), fmt.Sprintf("%s: expected %s got %s\n", tc.desc, tc.err, err))
 		if err == nil {
 			assert.NotEmpty(t, token.GetAccessToken(), fmt.Sprintf("%s: expected %s not to be empty\n", tc.desc, token.GetAccessToken()))
 			assert.NotEmpty(t, token.GetRefreshToken(), fmt.Sprintf("%s: expected %s not to be empty\n", tc.desc, token.GetRefreshToken()))
-<<<<<<< HEAD
-			ok := authCall.Parent.AssertCalled(t, "Refresh", context.Background(), &grpcTokenV1.RefreshReq{RefreshToken: validToken, DomainId: &tc.domainID})
-=======
 			ok := authCall.Parent.AssertCalled(t, "Refresh", context.Background(), &grpcTokenV1.RefreshReq{RefreshToken: validToken})
->>>>>>> 16f01186
 			assert.True(t, ok, fmt.Sprintf("Refresh was not called on %s", tc.desc))
 			ok = repoCall.Parent.AssertCalled(t, "RetrieveByID", context.Background(), tc.session.UserID)
 			assert.True(t, ok, fmt.Sprintf("RetrieveByID was not called on %s", tc.desc))
