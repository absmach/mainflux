// Copyright (c) Mainflux
// SPDX-License-Identifier: Apache-2.0

// Package tracing contains middlewares that will add spans
// to existing traces.
package tracing

import (
	"context"

	"github.com/mainflux/mainflux/users"
	opentracing "github.com/opentracing/opentracing-go"
)

const (
	saveOp             = "save_op"
	retrieveByEmailOp  = "retrieve_by_email"
	generateResetToken = "generate_reset_token"
	updatePassword     = "update_password"
	sendPasswordReset  = "send_reset_password"
)

var _ users.UserRepository = (*userRepositoryMiddleware)(nil)

type userRepositoryMiddleware struct {
	tracer opentracing.Tracer
	repo   users.UserRepository
}

// UserRepositoryMiddleware tracks request and their latency, and adds spans
// to context.
func UserRepositoryMiddleware(repo users.UserRepository, tracer opentracing.Tracer) users.UserRepository {
	return userRepositoryMiddleware{
		tracer: tracer,
		repo:   repo,
	}
}

func (urm userRepositoryMiddleware) Save(ctx context.Context, user users.User) error {
	span := createSpan(ctx, urm.tracer, saveOp)
	defer span.Finish()
	ctx = opentracing.ContextWithSpan(ctx, span)

	return urm.repo.Save(ctx, user)
}

func (urm userRepositoryMiddleware) UpdateUser(ctx context.Context, user users.User) error {
	span := createSpan(ctx, urm.tracer, saveOp)
	defer span.Finish()
	ctx = opentracing.ContextWithSpan(ctx, span)

	return urm.repo.UpdateUser(ctx, user)
}

<<<<<<< HEAD
func (urm userRepositoryMiddleware) RetrieveByEmail(ctx context.Context, email string) (users.User, error) {
	span := createSpan(ctx, urm.tracer, retrieveByIDOp)
=======
func (urm userRepositoryMiddleware) RetrieveByID(ctx context.Context, id string) (users.User, error) {
	span := createSpan(ctx, urm.tracer, retrieveByEmailOp)
>>>>>>> a7c3cfcf
	defer span.Finish()
	ctx = opentracing.ContextWithSpan(ctx, span)

	return urm.repo.RetrieveByEmail(ctx, email)
}

func (urm userRepositoryMiddleware) UpdatePassword(ctx context.Context, email, password string) error {
	span := createSpan(ctx, urm.tracer, updatePassword)
	defer span.Finish()
	ctx = opentracing.ContextWithSpan(ctx, span)

	return urm.repo.UpdatePassword(ctx, email, password)
}

func createSpan(ctx context.Context, tracer opentracing.Tracer, opName string) opentracing.Span {
	if parentSpan := opentracing.SpanFromContext(ctx); parentSpan != nil {
		return tracer.StartSpan(
			opName,
			opentracing.ChildOf(parentSpan.Context()),
		)
	}
	return tracer.StartSpan(opName)
}<|MERGE_RESOLUTION|>--- conflicted
+++ resolved
@@ -52,13 +52,8 @@
 	return urm.repo.UpdateUser(ctx, user)
 }
 
-<<<<<<< HEAD
 func (urm userRepositoryMiddleware) RetrieveByEmail(ctx context.Context, email string) (users.User, error) {
-	span := createSpan(ctx, urm.tracer, retrieveByIDOp)
-=======
-func (urm userRepositoryMiddleware) RetrieveByID(ctx context.Context, id string) (users.User, error) {
 	span := createSpan(ctx, urm.tracer, retrieveByEmailOp)
->>>>>>> a7c3cfcf
 	defer span.Finish()
 	ctx = opentracing.ContextWithSpan(ctx, span)
 
