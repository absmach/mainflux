// Copyright (c) Mainflux
// SPDX-License-Identifier: Apache-2.0

package http

import (
	"context"
	"encoding/json"
	"errors"
	"fmt"
	"io"
	"net/http"
	"strings"

	kitot "github.com/go-kit/kit/tracing/opentracing"
	kithttp "github.com/go-kit/kit/transport/http"
	"github.com/go-zoo/bone"
	"github.com/mainflux/mainflux"
	log "github.com/mainflux/mainflux/logger"
	"github.com/mainflux/mainflux/users"
	opentracing "github.com/opentracing/opentracing-go"
	"github.com/prometheus/client_golang/prometheus/promhttp"
)

const contentType = "application/json"

var (
	errUnsupportedContentType = errors.New("unsupported content type")
	errMissingRefererHeader   = errors.New("missing referer header")
	errInvalidToken           = errors.New("invalid token")
	errNoTokenSupplied        = errors.New("no token supplied")
	logger                    log.Logger
)

// MakeHandler returns a HTTP handler for API endpoints.
func MakeHandler(svc users.Service, tracer opentracing.Tracer, l log.Logger) http.Handler {
	logger = l

	opts := []kithttp.ServerOption{
		kithttp.ServerErrorEncoder(encodeError),
	}

	mux := bone.New()

	mux.Post("/users", kithttp.NewServer(
		kitot.TraceServer(tracer, "register")(registrationEndpoint(svc)),
		decodeCredentials,
		encodeResponse,
		opts...,
	))

	mux.Get("/users", kithttp.NewServer(
		kitot.TraceServer(tracer, "user_info")(userInfoEndpoint(svc)),
		decodeViewInfo,
		encodeResponse,
		opts...,
	))

<<<<<<< HEAD
	mux.Post("/password/request", kithttp.NewServer(
=======
	mux.Post("/password/reset-request", kithttp.NewServer(
>>>>>>> 834e490c
		kitot.TraceServer(tracer, "res-req")(passwordResetRequestEndpoint(svc)),
		decodePasswordResetRequest,
		encodeResponse,
		opts...,
	))

	mux.Put("/password/reset", kithttp.NewServer(
<<<<<<< HEAD
		kitot.TraceServer(tracer, "reset")(passwordResetPutEndpoint(svc)),
=======
		kitot.TraceServer(tracer, "reset")(passwordResetEndpoint(svc)),
>>>>>>> 834e490c
		decodePasswordReset,
		encodeResponse,
		opts...,
	))

<<<<<<< HEAD
	mux.Patch("/password", kithttp.NewServer(
		kitot.TraceServer(tracer, "reset")(passwordChangeEndpoint(svc)),
		decodePasswordChange,
		encodeResponse,
		opts...,
	))

=======
>>>>>>> 834e490c
	mux.Post("/tokens", kithttp.NewServer(
		kitot.TraceServer(tracer, "login")(loginEndpoint(svc)),
		decodeCredentials,
		encodeResponse,
		opts...,
	))

	mux.Get("/users", kithttp.NewServer(
		kitot.TraceServer(tracer, "register")(userInfoEndpoint(svc)),
		decodeViewInfo,
		encodeResponse,
		opts...,
	))

	mux.GetFunc("/version", mainflux.Version("users"))
	mux.Handle("/metrics", promhttp.Handler())

	return mux
}

func decodeViewInfo(_ context.Context, r *http.Request) (interface{}, error) {
	req := viewUserInfoReq{
		token: r.Header.Get("Authorization"),
	}
	return req, nil
}

func decodeCredentials(_ context.Context, r *http.Request) (interface{}, error) {
	if !strings.Contains(r.Header.Get("Content-Type"), contentType) {
		logger.Warn("Invalid or missing content type.")
		return nil, errUnsupportedContentType
	}

	var user users.User
	if err := json.NewDecoder(r.Body).Decode(&user); err != nil {
		logger.Warn(fmt.Sprintf("Failed to decode user credentials: %s", err))
		return nil, err
	}

	return userReq{user}, nil
}

func decodePasswordResetRequest(_ context.Context, r *http.Request) (interface{}, error) {
	if !strings.Contains(r.Header.Get("Content-Type"), contentType) {
		logger.Warn("Invalid or missing content type.")
		return nil, errUnsupportedContentType
	}

	var req passwResetReq
	if err := json.NewDecoder(r.Body).Decode(&req); err != nil {
		logger.Warn(fmt.Sprintf("Failed to decode reset request: %s", err))
		return nil, err
	}

	req.Host = r.Header.Get("Referer")
	return req, nil
}

func decodePasswordReset(_ context.Context, r *http.Request) (interface{}, error) {
	if !strings.Contains(r.Header.Get("Content-Type"), contentType) {
		logger.Warn("Invalid or missing content type.")
		return nil, errUnsupportedContentType
	}

	var req resetTokenReq
	if err := json.NewDecoder(r.Body).Decode(&req); err != nil {
		logger.Warn(fmt.Sprintf("Failed to decode reset request: %s", err))
		return nil, err
	}

	return req, nil
}

<<<<<<< HEAD
func decodePasswordChange(_ context.Context, r *http.Request) (interface{}, error) {
	if !strings.Contains(r.Header.Get("Content-Type"), contentType) {
		logger.Warn("Invalid or missing content type.")
		return nil, errUnsupportedContentType
	}

	var req passwChangeReq
	if err := json.NewDecoder(r.Body).Decode(&req); err != nil {
		logger.Warn(fmt.Sprintf("Failed to decode reset request: %s", err))
		return nil, err
	}

	req.Token = r.Header.Get("Authorization")

	return req, nil
}

=======
>>>>>>> 834e490c
func decodeToken(_ context.Context, r *http.Request) (interface{}, error) {
	vals := bone.GetQuery(r, "token")
	if len(vals) > 1 {
		return "", errInvalidToken
	}

	if len(vals) == 0 {
		return "", errNoTokenSupplied
	}
	t := vals[0]
	return t, nil

}
func encodeResponse(_ context.Context, w http.ResponseWriter, response interface{}) error {
	w.Header().Set("Content-Type", contentType)

	if ar, ok := response.(mainflux.Response); ok {
		for k, v := range ar.Headers() {
			w.Header().Set(k, v)
		}

		w.WriteHeader(ar.Code())

		if ar.Empty() {
			return nil
		}
	}

	return json.NewEncoder(w).Encode(response)
}

func encodeError(_ context.Context, err error, w http.ResponseWriter) {
	w.Header().Set("Content-Type", contentType)

	switch err {
	case users.ErrMalformedEntity:
		w.WriteHeader(http.StatusBadRequest)
	case users.ErrUnauthorizedAccess:
		w.WriteHeader(http.StatusForbidden)
	case users.ErrUserNotFound:
<<<<<<< HEAD
		w.WriteHeader(http.StatusBadRequest)
=======
		w.WriteHeader(http.StatusNotFound)
>>>>>>> 834e490c
	case users.ErrConflict:
		w.WriteHeader(http.StatusConflict)
	case errUnsupportedContentType:
		w.WriteHeader(http.StatusUnsupportedMediaType)
	case io.ErrUnexpectedEOF:
		w.WriteHeader(http.StatusBadRequest)
	case io.EOF:
		w.WriteHeader(http.StatusBadRequest)
	default:
		switch err.(type) {
		case *json.SyntaxError:
			w.WriteHeader(http.StatusBadRequest)
		case *json.UnmarshalTypeError:
			w.WriteHeader(http.StatusBadRequest)
		default:
			w.WriteHeader(http.StatusInternalServerError)
		}
	}
}<|MERGE_RESOLUTION|>--- conflicted
+++ resolved
@@ -56,11 +56,7 @@
 		opts...,
 	))
 
-<<<<<<< HEAD
-	mux.Post("/password/request", kithttp.NewServer(
-=======
 	mux.Post("/password/reset-request", kithttp.NewServer(
->>>>>>> 834e490c
 		kitot.TraceServer(tracer, "res-req")(passwordResetRequestEndpoint(svc)),
 		decodePasswordResetRequest,
 		encodeResponse,
@@ -68,17 +64,12 @@
 	))
 
 	mux.Put("/password/reset", kithttp.NewServer(
-<<<<<<< HEAD
-		kitot.TraceServer(tracer, "reset")(passwordResetPutEndpoint(svc)),
-=======
 		kitot.TraceServer(tracer, "reset")(passwordResetEndpoint(svc)),
->>>>>>> 834e490c
 		decodePasswordReset,
 		encodeResponse,
 		opts...,
 	))
 
-<<<<<<< HEAD
 	mux.Patch("/password", kithttp.NewServer(
 		kitot.TraceServer(tracer, "reset")(passwordChangeEndpoint(svc)),
 		decodePasswordChange,
@@ -86,8 +77,6 @@
 		opts...,
 	))
 
-=======
->>>>>>> 834e490c
 	mux.Post("/tokens", kithttp.NewServer(
 		kitot.TraceServer(tracer, "login")(loginEndpoint(svc)),
 		decodeCredentials,
@@ -161,7 +150,6 @@
 	return req, nil
 }
 
-<<<<<<< HEAD
 func decodePasswordChange(_ context.Context, r *http.Request) (interface{}, error) {
 	if !strings.Contains(r.Header.Get("Content-Type"), contentType) {
 		logger.Warn("Invalid or missing content type.")
@@ -179,8 +167,6 @@
 	return req, nil
 }
 
-=======
->>>>>>> 834e490c
 func decodeToken(_ context.Context, r *http.Request) (interface{}, error) {
 	vals := bone.GetQuery(r, "token")
 	if len(vals) > 1 {
@@ -221,11 +207,7 @@
 	case users.ErrUnauthorizedAccess:
 		w.WriteHeader(http.StatusForbidden)
 	case users.ErrUserNotFound:
-<<<<<<< HEAD
-		w.WriteHeader(http.StatusBadRequest)
-=======
 		w.WriteHeader(http.StatusNotFound)
->>>>>>> 834e490c
 	case users.ErrConflict:
 		w.WriteHeader(http.StatusConflict)
 	case errUnsupportedContentType:
