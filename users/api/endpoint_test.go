--- conflicted
+++ resolved
@@ -39,17 +39,11 @@
 	user           = users.User{Email: validEmail, Password: validPass}
 	notFoundRes    = toJSON(errorRes{users.ErrUserNotFound.Error()})
 	unauthRes      = toJSON(errorRes{users.ErrUnauthorizedAccess.Error()})
-<<<<<<< HEAD
-	malformedRes   = toJSON(errorRes{internalerr.ErrMalformedEntity.Error()})
-	unsupportedRes = toJSON(errorRes{internalerr.ErrUnsupportedContentType.Error()})
-	groupExists    = toJSON(errorRes{users.ErrGroupConflict.Error()})
-=======
 	malformedRes   = toJSON(errorRes{users.ErrMalformedEntity.Error()})
 	weakPassword   = toJSON(errorRes{users.ErrPasswordFormat.Error()})
-	unsupportedRes = toJSON(errorRes{api.ErrUnsupportedContentType.Error()})
-	failDecodeRes  = toJSON(errorRes{api.ErrFailedDecode.Error()})
+	unsupportedRes = toJSON(errorRes{internalerr.ErrUnsupportedContentType.Error()})
+	failDecodeRes  = toJSON(errorRes{internalerr.ErrMalformedEntity.Error()})
 	passRegex      = regexp.MustCompile("^.{8,}$")
->>>>>>> 259950b0
 )
 
 type testRequest struct {
