package api

import (
	"fmt"
	"testing"

	"github.com/mainflux/mainflux/bootstrap"
	"github.com/mainflux/mainflux/pkg/errors"
	"github.com/stretchr/testify/assert"
)

func TestAddReqValidation(t *testing.T) {
	cases := []struct {
		desc        string
		token       string
		externalID  string
		externalKey string
		err         error
	}{
		{
			desc:        "empty key",
			token:       "",
			externalID:  "external-id",
			externalKey: "external-key",
			err:         errors.ErrUnauthorizedAccess,
		},
		{
			desc:        "empty external ID",
			token:       "token",
			externalID:  "",
			externalKey: "external-key",
			err:         errors.ErrMalformedEntity,
		},
		{
			desc:        "empty external key",
			token:       "token",
			externalID:  "external-id",
			externalKey: "",
			err:         errors.ErrMalformedEntity,
		},
	}

	for _, tc := range cases {
		req := addReq{
			token:       tc.token,
			ExternalID:  tc.externalID,
			ExternalKey: tc.externalKey,
		}

		err := req.validate()
		assert.Equal(t, tc.err, err, fmt.Sprintf("%s: expected %s got %s\n", tc.desc, tc.err, err))
	}
}

func TestEntityReqValidation(t *testing.T) {
	cases := []struct {
		desc string
		key  string
		id   string
		err  error
	}{
		{
			desc: "empty key",
			key:  "",
			id:   "id",
			err:  errors.ErrUnauthorizedAccess,
		},
		{
			desc: "empty id",
			key:  "key",
			id:   "",
			err:  errors.ErrMalformedEntity,
		},
	}

	for _, tc := range cases {
		req := entityReq{
			key: tc.key,
		}

		err := req.validate()
		assert.Equal(t, tc.err, err, fmt.Sprintf("%s: expected %s got %s\n", tc.desc, tc.err, err))
	}
}

func TestUpdateReqValidation(t *testing.T) {
	cases := []struct {
		desc string
		key  string
		id   string
		err  error
	}{
		{
			desc: "empty key",
			key:  "",
			id:   "id",
			err:  errors.ErrUnauthorizedAccess,
		},
		{
			desc: "empty id",
			key:  "key",
			id:   "",
			err:  errors.ErrMalformedEntity,
		},
	}

	for _, tc := range cases {
		req := updateReq{
			key: tc.key,
			id:  tc.id,
		}

		err := req.validate()
		assert.Equal(t, tc.err, err, fmt.Sprintf("%s: expected %s got %s\n", tc.desc, tc.err, err))
	}
}

func TestUpdateCertReqValidation(t *testing.T) {
	cases := []struct {
		desc    string
		key     string
		thingID string
		err     error
	}{
		{
			desc:    "empty key",
			key:     "",
			thingID: "thingID",
			err:     errors.ErrUnauthorizedAccess,
		},
		{
			desc:    "empty thing key",
			key:     "key",
			thingID: "",
			err:     errors.ErrNotFound,
		},
	}

	for _, tc := range cases {
		req := updateCertReq{
			key:     tc.key,
			thingID: tc.thingID,
		}

		err := req.validate()
		assert.Equal(t, tc.err, err, fmt.Sprintf("%s: expected %s got %s\n", tc.desc, tc.err, err))
	}
}

func TestUpdateConnReqValidation(t *testing.T) {
	cases := []struct {
		desc string
		key  string
		id   string
		err  error
	}{
		{
			desc: "empty key",
			key:  "",
			id:   "id",
			err:  errors.ErrUnauthorizedAccess,
		},
		{
			desc: "empty id",
			key:  "key",
			id:   "",
			err:  errors.ErrMalformedEntity,
		},
	}

	for _, tc := range cases {
		req := updateReq{
			key: tc.key,
			id:  tc.id,
		}

		err := req.validate()
		assert.Equal(t, tc.err, err, fmt.Sprintf("%s: expected %s got %s\n", tc.desc, tc.err, err))
	}
}

func TestListReqValidation(t *testing.T) {
	cases := []struct {
		desc   string
		offset uint64
		key    string
		limit  uint64
		err    error
	}{
		{
			desc:   "empty key",
			key:    "",
			offset: 0,
			limit:  1,
			err:    errors.ErrUnauthorizedAccess,
		},
		{
			desc:   "too large limit",
			key:    "key",
			offset: 0,
			limit:  maxLimit + 1,
			err:    errors.ErrMalformedEntity,
		},
		{
			desc:   "zero limit",
			key:    "key",
			offset: 0,
			limit:  0,
			err:    errors.ErrMalformedEntity,
		},
	}

	for _, tc := range cases {
		req := listReq{
			key:    tc.key,
			offset: tc.offset,
			limit:  tc.limit,
		}

		err := req.validate()
		assert.Equal(t, tc.err, err, fmt.Sprintf("%s: expected %s got %s\n", tc.desc, tc.err, err))
	}
}

func TestBootstrapReqValidation(t *testing.T) {
	cases := []struct {
		desc      string
		externKey string
		externID  string
		err       error
	}{
		{
			desc:      "empty external key",
			externKey: "",
			externID:  "id",
<<<<<<< HEAD
			err:       bootstrap.ErrAuthorization,
=======
			err:       errors.ErrUnauthorizedAccess,
>>>>>>> 6ad654d7
		},
		{
			desc:      "empty external id",
			externKey: "key",
			externID:  "",
			err:       errors.ErrMalformedEntity,
		},
	}

	for _, tc := range cases {
		req := bootstrapReq{
			id:  tc.externID,
			key: tc.externKey,
		}

		err := req.validate()
		assert.Equal(t, tc.err, err, fmt.Sprintf("%s: expected %s got %s\n", tc.desc, tc.err, err))
	}
}

func TestChangeStateReqValidation(t *testing.T) {
	cases := []struct {
		desc  string
		key   string
		id    string
		state bootstrap.State
		err   error
	}{
		{
			desc:  "empty key",
			key:   "",
			id:    "id",
			state: bootstrap.State(1),
			err:   errors.ErrUnauthorizedAccess,
		},
		{
			desc:  "empty id",
			key:   "key",
			id:    "",
			state: bootstrap.State(0),
			err:   errors.ErrMalformedEntity,
		},
		{
			desc:  "invalid state",
			key:   "key",
			id:    "id",
			state: bootstrap.State(14),
			err:   errors.ErrMalformedEntity,
		},
	}

	for _, tc := range cases {
		req := changeStateReq{
			key:   tc.key,
			id:    tc.id,
			State: tc.state,
		}

		err := req.validate()
		assert.Equal(t, tc.err, err, fmt.Sprintf("%s: expected %s got %s\n", tc.desc, tc.err, err))
	}
}<|MERGE_RESOLUTION|>--- conflicted
+++ resolved
@@ -233,11 +233,7 @@
 			desc:      "empty external key",
 			externKey: "",
 			externID:  "id",
-<<<<<<< HEAD
-			err:       bootstrap.ErrAuthorization,
-=======
-			err:       errors.ErrUnauthorizedAccess,
->>>>>>> 6ad654d7
+			err:       errors.ErrAuthorization,
 		},
 		{
 			desc:      "empty external id",
