--- conflicted
+++ resolved
@@ -59,10 +59,7 @@
 	for _, ch := range cfg.MFChannels {
 		channels = append(channels, channelRes{ID: ch.ID, Name: ch.Name, Metadata: ch.Metadata})
 	}
-<<<<<<< HEAD
-=======
 
->>>>>>> 3f3b42b5
 	res := bootstrapRes{
 		MFKey:      cfg.MFKey,
 		MFThing:    cfg.MFThing,
