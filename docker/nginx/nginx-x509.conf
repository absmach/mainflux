--- conflicted
+++ resolved
@@ -67,10 +67,6 @@
         add_header Access-Control-Allow-Headers '*';
 
         # Proxy pass to domains service
-<<<<<<< HEAD
-        # Proxy pass to domains service
-=======
->>>>>>> 16f01186
         location ~ ^/(domains) {
             include snippets/proxy-headers.conf;
             add_header Access-Control-Expose-Headers Location;
@@ -84,15 +80,12 @@
             proxy_pass http://users:${MG_USERS_HTTP_PORT};
         }
 
-<<<<<<< HEAD
         # Proxy pass to groups service
         location ~ ^/(groups) {
             include snippets/proxy-headers.conf;
             add_header Access-Control-Expose-Headers Location;
             proxy_pass http://groups:${MG_GROUPS_HTTP_PORT};
         }
-=======
->>>>>>> 16f01186
 
         # Proxy pass to things service
         location ~ ^/(things) {
