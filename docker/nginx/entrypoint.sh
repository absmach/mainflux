--- conflicted
+++ resolved
@@ -14,13 +14,11 @@
 envsubst '
     ${MG_NGINX_SERVER_NAME}
     ${MG_DOMAINS_HTTP_PORT}
-<<<<<<< HEAD
     ${MG_GROUPS_HTTP_PORT}
-=======
->>>>>>> 15df251b
     ${MG_USERS_HTTP_PORT}
     ${MG_THINGS_HTTP_PORT}
     ${MG_THINGS_AUTH_HTTP_PORT}
+    ${MG_CHANNELS_HTTP_PORT}
     ${MG_CHANNELS_HTTP_PORT}
     ${MG_HTTP_ADAPTER_PORT}
     ${MG_NGINX_MQTT_PORT}
