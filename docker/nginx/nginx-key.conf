--- conflicted
+++ resolved
@@ -59,9 +59,12 @@
 
 
         # Proxy pass to domains service
+
+        # Proxy pass to domains service
         location ~ ^/(domains) {
             include snippets/proxy-headers.conf;
             add_header Access-Control-Expose-Headers Location;
+            proxy_pass http://domains:${MG_DOMAINS_HTTP_PORT};
             proxy_pass http://domains:${MG_DOMAINS_HTTP_PORT};
         }
 
@@ -72,15 +75,12 @@
             proxy_pass http://users:${MG_USERS_HTTP_PORT};
         }
 
-<<<<<<< HEAD
         # Proxy pass to groups service
         location ~ ^/(groups) {
             include snippets/proxy-headers.conf;
             add_header Access-Control-Expose-Headers Location;
             proxy_pass http://groups:${MG_GROUPS_HTTP_PORT};
         }
-=======
->>>>>>> 15df251b
 
         # Proxy pass to things service
         location ~ ^/(things) {
