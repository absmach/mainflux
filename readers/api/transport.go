--- conflicted
+++ resolved
@@ -212,25 +212,6 @@
 	}
 }
 
-<<<<<<< HEAD
-func authorize(r *http.Request, chanID string) error {
-	t, err := httputil.FormatAuthString(r)
-	if err != nil {
-		return err
-	}
-	token := t
-	if token == "" {
-		return errUnauthorizedAccess
-	}
-
-	ctx, cancel := context.WithTimeout(context.Background(), time.Second)
-	defer cancel()
-
-	if _, err := auth.CanAccessByKey(ctx, &mainflux.AccessByKeyReq{Token: token, ChanID: chanID}); err != nil {
-		e, ok := status.FromError(err)
-		if ok && e.Code() == codes.PermissionDenied {
-			return errUnauthorizedAccess
-=======
 func authorize(ctx context.Context, req listMessagesReq, tc mainflux.ThingsServiceClient, ac mainflux.AuthServiceClient) (err error) {
 	switch {
 	case strings.HasPrefix(req.token, userTokenPrefix):
@@ -242,7 +223,6 @@
 				return errors.Wrap(errUserAccess, err)
 			}
 			return err
->>>>>>> 9972d1d1
 		}
 		if _, err = thingsAuth.IsChannelOwner(ctx, &mainflux.ChannelOwnerReq{Owner: user.Email, ChanID: req.chanID}); err != nil {
 			e, ok := status.FromError(err)
