--- conflicted
+++ resolved
@@ -35,11 +35,7 @@
 
 	invitation.InvitedBy = session.UserID
 
-<<<<<<< HEAD
-	joinToken, err := svc.token.Issue(ctx, &grpcTokenV1.IssueReq{UserId: session.UserID, DomainId: &invitation.DomainID, Type: uint32(auth.InvitationKey)})
-=======
 	joinToken, err := svc.token.Issue(ctx, &grpcTokenV1.IssueReq{UserId: session.UserID, Type: uint32(auth.InvitationKey)})
->>>>>>> 16f01186
 	if err != nil {
 		return err
 	}
