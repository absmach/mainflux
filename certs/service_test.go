// Copyright (c) Mainflux
// SPDX-License-Identifier: Apache-2.0

package certs_test

import (
	"context"
	"crypto/tls"
	"crypto/x509"
	"encoding/pem"
	"fmt"
	"io/ioutil"
	"net/http/httptest"
	"os"
	"strconv"
	"strings"
	"testing"

	"github.com/mainflux/mainflux"
	bsmocks "github.com/mainflux/mainflux/bootstrap/mocks"
	"github.com/mainflux/mainflux/certs"
	"github.com/mainflux/mainflux/certs/mocks"
	"github.com/mainflux/mainflux/logger"
	"github.com/mainflux/mainflux/pkg/errors"
	"github.com/mainflux/mainflux/pkg/uuid"
	"github.com/mainflux/mainflux/things"
	httpapi "github.com/mainflux/mainflux/things/api/things/http"
	thmocks "github.com/mainflux/mainflux/things/mocks"
	"github.com/opentracing/opentracing-go/mocktracer"
	"github.com/stretchr/testify/assert"
	"github.com/stretchr/testify/require"
)

const (
	wrongValue = "wrong-value"
	email      = "user@example.com"
	token      = "token"
	thingsNum  = 1
	certID     = "1"
	name       = "certificate name"
	thingKey   = "thingKey"
	thingID    = "1"
	ttl        = "1h"
	certNum    = 10

	cfgLogLevel    = "error"
	cfgClientTLS   = false
	cfgServerCert  = ""
	cfgServerKey   = ""
	cfgCertsURL    = "http://localhost"
	cfgJaegerURL   = ""
	cfgAuthURL     = "localhost:8181"
	cfgAuthTimeout = "1s"

	cfgBootStrapURL = "http://localhost"
	cfgMfUser       = "admin@example.com"
	cfgMfPass       = "12345678"

	caPath            = "../docker/ssl/certs/ca.crt"
	caKeyPath         = "../docker/ssl/certs/ca.key"
	cfgSignHoursValid = "24h"
	cfgSignRSABits    = 2048
)

func newService(tokens map[string]string) (certs.Service, error) {

	policies := []thmocks.MockSubjectSet{{Object: "users", Relation: "member"}}
	auth := thmocks.NewAuthService(tokens, map[string][]thmocks.MockSubjectSet{email: policies})

	repo := mocks.NewCertsRepository()

	tlsCert, caCert, err := loadCertificates(caPath, caKeyPath)
	if err != nil {
		return nil, err
	}

<<<<<<< HEAD
	pki := mocks.NewPkiAgent(tlsCert, caCert, cfgSignRSABits, cfgSignHoursValid)
=======
	authTimeout, err := time.ParseDuration(cfgAuthTimeout)
	if err != nil {
		return nil, err
	}

	c := certs.Config{
		LogLevel:       cfgLogLevel,
		ClientTLS:      cfgClientTLS,
		ServerCert:     cfgServerCert,
		ServerKey:      cfgServerKey,
		CertsURL:       cfgCertsURL,
		JaegerURL:      cfgJaegerURL,
		AuthURL:        cfgAuthURL,
		SignTLSCert:    tlsCert,
		SignX509Cert:   caCert,
		SignHoursValid: cfgSignHoursValid,
		SignRSABits:    cfgSignRSABits,
	}

	pki := mocks.NewPkiAgent(tlsCert, caCert, cfgSignHoursValid, authTimeout)
>>>>>>> d008ae5d

	idProvider := uuid.NewMock()
	return certs.New(auth, repo, idProvider, pki), nil
}

func newThingsService(auth mainflux.AuthServiceClient) things.Service {
	ths := make(map[string]things.Thing, thingsNum)
	for i := 0; i < thingsNum; i++ {
		id := strconv.Itoa(i + 1)
		ths[id] = things.Thing{
			ID:    id,
			Key:   thingKey,
			Owner: email,
		}
	}

	return bsmocks.NewThingsService(ths, map[string]things.Channel{}, auth)
}

func TestIssueCert(t *testing.T) {
	svc, err := newService(map[string]string{token: email})
	require.Nil(t, err, fmt.Sprintf("unexpected service creation error: %s\n", err))

	cases := []struct {
		name    string
		token   string
		desc    string
		thingID string
		ttl     string
		key     string
		err     error
	}{
		{
			desc:    "issue new cert",
			name:    name,
			token:   token,
			thingID: thingID,
			ttl:     ttl,
			err:     nil,
		},
		{
			desc:    "issue new cert for invalid token",
			name:    name,
			token:   "",
			thingID: thingID,
			ttl:     ttl,
			err:     certs.ErrThingRetrieve,
		},
		{
			desc:    "issue new cert for non existing thing id",
			name:    name,
			token:   token,
			thingID: "2",
			ttl:     ttl,
<<<<<<< HEAD
			err:     certs.ErrThingRetrieve,
=======
			err:     certs.ErrFailedCertCreation,
>>>>>>> d008ae5d
		},
		{
			desc:    "issue new cert for non existing thing id",
			name:    name,
			token:   wrongValue,
			thingID: thingID,
			ttl:     ttl,
			err:     errors.ErrAuthentication,
		},
	}

	for _, tc := range cases {
<<<<<<< HEAD
		c, err := svc.IssueCert(context.Background(), tc.token, tc.thingID, tc.name, tc.ttl)
=======
		c, err := svc.IssueCert(context.Background(), tc.token, tc.thingID, tc.ttl)
>>>>>>> d008ae5d
		assert.True(t, errors.Contains(err, tc.err), fmt.Sprintf("%s: expected %s got %s\n", tc.desc, tc.err, err))
		cert, _ := readCert([]byte(c.Certificate))
		if cert != nil {
			assert.True(t, strings.Contains(cert.Subject.CommonName, thingKey), fmt.Sprintf("%s: expected %s got %s\n", tc.desc, tc.err, err))
		}
	}

}

func TestRevokeCert(t *testing.T) {
	svc, err := newService(map[string]string{token: email})
	require.Nil(t, err, fmt.Sprintf("unexpected service creation error: %s\n", err))

<<<<<<< HEAD
	_, err = svc.IssueCert(context.Background(), token, thingID, name, ttl)
=======
	_, err = svc.IssueCert(context.Background(), token, thingID, ttl)
>>>>>>> d008ae5d
	require.Nil(t, err, fmt.Sprintf("unexpected service creation error: %s\n", err))

	cases := []struct {
		token string
		desc  string
		id    string
		err   error
	}{
		{
			desc:  "revoke cert",
			token: token,
			id:    certID,
			err:   nil,
		},
		{
			desc:  "revoke cert for invalid token",
			token: wrongValue,
			id:    certID,
			err:   errors.ErrAuthentication,
		},
<<<<<<< HEAD
		{
			desc:  "revoke cert for unknown id",
			token: token,
			id:    "2",
			err:   nil,
=======
	}

	for _, tc := range cases {
		_, err := svc.RevokeCert(context.Background(), tc.token, tc.thingID)
		assert.True(t, errors.Contains(err, tc.err), fmt.Sprintf("%s: expected %s got %s\n", tc.desc, tc.err, err))
	}

}

func TestListCerts(t *testing.T) {
	svc, err := newService(map[string]string{token: email})
	require.Nil(t, err, fmt.Sprintf("unexpected service creation error: %s\n", err))

	for i := 0; i < certNum; i++ {
		_, err = svc.IssueCert(context.Background(), token, thingID, ttl)
		require.Nil(t, err, fmt.Sprintf("unexpected cert creation error: %s\n", err))
	}

	cases := []struct {
		token   string
		desc    string
		thingID string
		offset  uint64
		limit   uint64
		size    uint64
		err     error
	}{
		{
			desc:    "list all certs with valid token",
			token:   token,
			thingID: thingID,
			offset:  0,
			limit:   certNum,
			size:    certNum,
			err:     nil,
		},
		{
			desc:    "list all certs with invalid token",
			token:   wrongValue,
			thingID: thingID,
			offset:  0,
			limit:   certNum,
			size:    0,
			err:     errors.ErrAuthentication,
		},
		{
			desc:    "list half certs with valid token",
			token:   token,
			thingID: thingID,
			offset:  certNum / 2,
			limit:   certNum,
			size:    certNum / 2,
			err:     nil,
		},
		{
			desc:    "list last cert with valid token",
			token:   token,
			thingID: thingID,
			offset:  certNum - 1,
			limit:   certNum,
			size:    1,
			err:     nil,
		},
	}

	for _, tc := range cases {
		page, err := svc.ListCerts(context.Background(), tc.token, tc.thingID, tc.offset, tc.limit)
		size := uint64(len(page.Certs))
		assert.Equal(t, tc.size, size, fmt.Sprintf("%s: expected %d got %d\n", tc.desc, tc.size, size))
		assert.True(t, errors.Contains(err, tc.err), fmt.Sprintf("%s: expected %s got %s\n", tc.desc, tc.err, err))
	}
}

func TestListSerials(t *testing.T) {
	svc, err := newService(map[string]string{token: email})
	require.Nil(t, err, fmt.Sprintf("unexpected service creation error: %s\n", err))

	var issuedCerts []certs.Cert
	for i := 0; i < certNum; i++ {
		cert, err := svc.IssueCert(context.Background(), token, thingID, ttl)
		require.Nil(t, err, fmt.Sprintf("unexpected cert creation error: %s\n", err))

		crt := certs.Cert{
			OwnerID: cert.OwnerID,
			ThingID: cert.ThingID,
			Serial:  cert.Serial,
			Expire:  cert.Expire,
		}
		issuedCerts = append(issuedCerts, crt)
	}

	cases := []struct {
		token   string
		desc    string
		thingID string
		offset  uint64
		limit   uint64
		certs   []certs.Cert
		err     error
	}{
		{
			desc:    "list all certs with valid token",
			token:   token,
			thingID: thingID,
			offset:  0,
			limit:   certNum,
			certs:   issuedCerts,
			err:     nil,
		},
		{
			desc:    "list all certs with invalid token",
			token:   wrongValue,
			thingID: thingID,
			offset:  0,
			limit:   certNum,
			certs:   nil,
			err:     errors.ErrAuthentication,
		},
		{
			desc:    "list half certs with valid token",
			token:   token,
			thingID: thingID,
			offset:  certNum / 2,
			limit:   certNum,
			certs:   issuedCerts[certNum/2:],
			err:     nil,
		},
		{
			desc:    "list last cert with valid token",
			token:   token,
			thingID: thingID,
			offset:  certNum - 1,
			limit:   certNum,
			certs:   []certs.Cert{issuedCerts[certNum-1]},
			err:     nil,
>>>>>>> d008ae5d
		},
	}

	for _, tc := range cases {
		err := svc.RevokeCert(context.Background(), tc.token, tc.id)
		assert.True(t, errors.Contains(err, tc.err), fmt.Sprintf("%s: expected %s got %s\n", tc.desc, tc.err, err))
	}
}

func TestViewCert(t *testing.T) {
	svc, err := newService(map[string]string{token: email})
	require.Nil(t, err, fmt.Sprintf("unexpected service creation error: %s\n", err))

<<<<<<< HEAD
	ic, err := svc.IssueCert(context.Background(), token, thingID, name, ttl, keyBits, key)
=======
	ic, err := svc.IssueCert(context.Background(), token, thingID, ttl)
>>>>>>> d008ae5d
	require.Nil(t, err, fmt.Sprintf("unexpected cert creation error: %s\n", err))

	cert := certs.Cert{
		ID:          ic.ID,
		ThingID:     thingID,
		Certificate: ic.Certificate,
		Serial:      ic.Serial,
		Expire:      ic.Expire,
	}

	cases := []struct {
		token string
		desc  string
		id    string
		cert  certs.Cert
		err   error
	}{
		{
			desc:  "list cert with valid token and id",
			token: token,
			id:    cert.ID,
			cert:  cert,
			err:   nil,
		},
		{
			desc:  "list cert with invalid token and id",
			token: wrongValue,
			id:    cert.ID,
			cert:  certs.Cert{},
			err:   errors.ErrAuthentication,
		},
		{
			desc:  "list cert with invalid id",
			token: token,
			id:    cert.ID,
			cert:  certs.Cert{},
			err:   errors.ErrNotFound,
		},
	}

	for _, tc := range cases {
		cert, err := svc.ViewCert(context.Background(), tc.token, tc.id)
		assert.Equal(t, tc.cert, cert, fmt.Sprintf("%s: expected %v got %v\n", tc.desc, tc.cert, cert))
		assert.True(t, errors.Contains(err, tc.err), fmt.Sprintf("%s: expected %s got %s\n", tc.desc, tc.err, err))
	}
}

func newThingsServer(svc things.Service) *httptest.Server {
	logger := logger.NewMock()
	mux := httpapi.MakeHandler(mocktracer.New(), svc, logger)
	return httptest.NewServer(mux)
}

func loadCertificates(caPath, caKeyPath string) (tls.Certificate, *x509.Certificate, error) {
	var tlsCert tls.Certificate
	var caCert *x509.Certificate

	if caPath == "" || caKeyPath == "" {
		return tlsCert, caCert, nil
	}

	if _, err := os.Stat(caPath); os.IsNotExist(err) {
		return tlsCert, caCert, err
	}

	if _, err := os.Stat(caKeyPath); os.IsNotExist(err) {
		return tlsCert, caCert, err
	}

	tlsCert, err := tls.LoadX509KeyPair(caPath, caKeyPath)
	if err != nil {
		return tlsCert, caCert, errors.Wrap(err, err)
	}

	b, err := ioutil.ReadFile(caPath)
	if err != nil {
		return tlsCert, caCert, err
	}

	caCert, err = readCert(b)
	if err != nil {
		return tlsCert, caCert, errors.Wrap(err, err)
	}

	return tlsCert, caCert, nil
}

func readCert(b []byte) (*x509.Certificate, error) {
	block, _ := pem.Decode(b)
	if block == nil {
		return nil, errors.New("failed to decode PEM data")
	}

	return x509.ParseCertificate(block.Bytes)
}<|MERGE_RESOLUTION|>--- conflicted
+++ resolved
@@ -74,30 +74,7 @@
 		return nil, err
 	}
 
-<<<<<<< HEAD
 	pki := mocks.NewPkiAgent(tlsCert, caCert, cfgSignRSABits, cfgSignHoursValid)
-=======
-	authTimeout, err := time.ParseDuration(cfgAuthTimeout)
-	if err != nil {
-		return nil, err
-	}
-
-	c := certs.Config{
-		LogLevel:       cfgLogLevel,
-		ClientTLS:      cfgClientTLS,
-		ServerCert:     cfgServerCert,
-		ServerKey:      cfgServerKey,
-		CertsURL:       cfgCertsURL,
-		JaegerURL:      cfgJaegerURL,
-		AuthURL:        cfgAuthURL,
-		SignTLSCert:    tlsCert,
-		SignX509Cert:   caCert,
-		SignHoursValid: cfgSignHoursValid,
-		SignRSABits:    cfgSignRSABits,
-	}
-
-	pki := mocks.NewPkiAgent(tlsCert, caCert, cfgSignHoursValid, authTimeout)
->>>>>>> d008ae5d
 
 	idProvider := uuid.NewMock()
 	return certs.New(auth, repo, idProvider, pki), nil
@@ -152,11 +129,7 @@
 			token:   token,
 			thingID: "2",
 			ttl:     ttl,
-<<<<<<< HEAD
 			err:     certs.ErrThingRetrieve,
-=======
-			err:     certs.ErrFailedCertCreation,
->>>>>>> d008ae5d
 		},
 		{
 			desc:    "issue new cert for non existing thing id",
@@ -169,11 +142,7 @@
 	}
 
 	for _, tc := range cases {
-<<<<<<< HEAD
 		c, err := svc.IssueCert(context.Background(), tc.token, tc.thingID, tc.name, tc.ttl)
-=======
-		c, err := svc.IssueCert(context.Background(), tc.token, tc.thingID, tc.ttl)
->>>>>>> d008ae5d
 		assert.True(t, errors.Contains(err, tc.err), fmt.Sprintf("%s: expected %s got %s\n", tc.desc, tc.err, err))
 		cert, _ := readCert([]byte(c.Certificate))
 		if cert != nil {
@@ -187,11 +156,7 @@
 	svc, err := newService(map[string]string{token: email})
 	require.Nil(t, err, fmt.Sprintf("unexpected service creation error: %s\n", err))
 
-<<<<<<< HEAD
 	_, err = svc.IssueCert(context.Background(), token, thingID, name, ttl)
-=======
-	_, err = svc.IssueCert(context.Background(), token, thingID, ttl)
->>>>>>> d008ae5d
 	require.Nil(t, err, fmt.Sprintf("unexpected service creation error: %s\n", err))
 
 	cases := []struct {
@@ -212,149 +177,11 @@
 			id:    certID,
 			err:   errors.ErrAuthentication,
 		},
-<<<<<<< HEAD
 		{
 			desc:  "revoke cert for unknown id",
 			token: token,
 			id:    "2",
 			err:   nil,
-=======
-	}
-
-	for _, tc := range cases {
-		_, err := svc.RevokeCert(context.Background(), tc.token, tc.thingID)
-		assert.True(t, errors.Contains(err, tc.err), fmt.Sprintf("%s: expected %s got %s\n", tc.desc, tc.err, err))
-	}
-
-}
-
-func TestListCerts(t *testing.T) {
-	svc, err := newService(map[string]string{token: email})
-	require.Nil(t, err, fmt.Sprintf("unexpected service creation error: %s\n", err))
-
-	for i := 0; i < certNum; i++ {
-		_, err = svc.IssueCert(context.Background(), token, thingID, ttl)
-		require.Nil(t, err, fmt.Sprintf("unexpected cert creation error: %s\n", err))
-	}
-
-	cases := []struct {
-		token   string
-		desc    string
-		thingID string
-		offset  uint64
-		limit   uint64
-		size    uint64
-		err     error
-	}{
-		{
-			desc:    "list all certs with valid token",
-			token:   token,
-			thingID: thingID,
-			offset:  0,
-			limit:   certNum,
-			size:    certNum,
-			err:     nil,
-		},
-		{
-			desc:    "list all certs with invalid token",
-			token:   wrongValue,
-			thingID: thingID,
-			offset:  0,
-			limit:   certNum,
-			size:    0,
-			err:     errors.ErrAuthentication,
-		},
-		{
-			desc:    "list half certs with valid token",
-			token:   token,
-			thingID: thingID,
-			offset:  certNum / 2,
-			limit:   certNum,
-			size:    certNum / 2,
-			err:     nil,
-		},
-		{
-			desc:    "list last cert with valid token",
-			token:   token,
-			thingID: thingID,
-			offset:  certNum - 1,
-			limit:   certNum,
-			size:    1,
-			err:     nil,
-		},
-	}
-
-	for _, tc := range cases {
-		page, err := svc.ListCerts(context.Background(), tc.token, tc.thingID, tc.offset, tc.limit)
-		size := uint64(len(page.Certs))
-		assert.Equal(t, tc.size, size, fmt.Sprintf("%s: expected %d got %d\n", tc.desc, tc.size, size))
-		assert.True(t, errors.Contains(err, tc.err), fmt.Sprintf("%s: expected %s got %s\n", tc.desc, tc.err, err))
-	}
-}
-
-func TestListSerials(t *testing.T) {
-	svc, err := newService(map[string]string{token: email})
-	require.Nil(t, err, fmt.Sprintf("unexpected service creation error: %s\n", err))
-
-	var issuedCerts []certs.Cert
-	for i := 0; i < certNum; i++ {
-		cert, err := svc.IssueCert(context.Background(), token, thingID, ttl)
-		require.Nil(t, err, fmt.Sprintf("unexpected cert creation error: %s\n", err))
-
-		crt := certs.Cert{
-			OwnerID: cert.OwnerID,
-			ThingID: cert.ThingID,
-			Serial:  cert.Serial,
-			Expire:  cert.Expire,
-		}
-		issuedCerts = append(issuedCerts, crt)
-	}
-
-	cases := []struct {
-		token   string
-		desc    string
-		thingID string
-		offset  uint64
-		limit   uint64
-		certs   []certs.Cert
-		err     error
-	}{
-		{
-			desc:    "list all certs with valid token",
-			token:   token,
-			thingID: thingID,
-			offset:  0,
-			limit:   certNum,
-			certs:   issuedCerts,
-			err:     nil,
-		},
-		{
-			desc:    "list all certs with invalid token",
-			token:   wrongValue,
-			thingID: thingID,
-			offset:  0,
-			limit:   certNum,
-			certs:   nil,
-			err:     errors.ErrAuthentication,
-		},
-		{
-			desc:    "list half certs with valid token",
-			token:   token,
-			thingID: thingID,
-			offset:  certNum / 2,
-			limit:   certNum,
-			certs:   issuedCerts[certNum/2:],
-			err:     nil,
-		},
-		{
-			desc:    "list last cert with valid token",
-			token:   token,
-			thingID: thingID,
-			offset:  certNum - 1,
-			limit:   certNum,
-			certs:   []certs.Cert{issuedCerts[certNum-1]},
-			err:     nil,
->>>>>>> d008ae5d
 		},
 	}
 
@@ -368,11 +195,7 @@
 	svc, err := newService(map[string]string{token: email})
 	require.Nil(t, err, fmt.Sprintf("unexpected service creation error: %s\n", err))
 
-<<<<<<< HEAD
 	ic, err := svc.IssueCert(context.Background(), token, thingID, name, ttl, keyBits, key)
-=======
-	ic, err := svc.IssueCert(context.Background(), token, thingID, ttl)
->>>>>>> d008ae5d
 	require.Nil(t, err, fmt.Sprintf("unexpected cert creation error: %s\n", err))
 
 	cert := certs.Cert{
