// Copyright (c) Mainflux
// SPDX-License-Identifier: Apache-2.0

package certs_test

import (
	"context"
	"crypto/tls"
	"crypto/x509"
	"encoding/pem"
	"fmt"
	"net/http/httptest"
	"os"
	"strconv"
	"strings"
	"testing"
	"time"

	"github.com/mainflux/mainflux"
	bsmocks "github.com/mainflux/mainflux/bootstrap/mocks"
	"github.com/mainflux/mainflux/certs"
	"github.com/mainflux/mainflux/certs/mocks"
	"github.com/mainflux/mainflux/logger"
	"github.com/mainflux/mainflux/pkg/errors"
	mfsdk "github.com/mainflux/mainflux/pkg/sdk/go"
	"github.com/mainflux/mainflux/things"
	httpapi "github.com/mainflux/mainflux/things/api/things/http"
	thmocks "github.com/mainflux/mainflux/things/mocks"
	"github.com/opentracing/opentracing-go/mocktracer"
	"github.com/stretchr/testify/assert"
	"github.com/stretchr/testify/require"
)

const (
	wrongValue = "wrong-value"
	email      = "user@example.com"
	token      = "token"
	thingsNum  = 1
	thingKey   = "thingKey"
	thingID    = "1"
	ttl        = "1h"
	certNum    = 10

	cfgAuthTimeout = "1s"

	caPath            = "../docker/ssl/certs/ca.crt"
	caKeyPath         = "../docker/ssl/certs/ca.key"
	cfgSignHoursValid = "24h"
	cfgSignRSABits    = 2048
)

func newService(tokens map[string]string) (certs.Service, error) {
	ac := bsmocks.NewAuthClient(map[string]string{token: email})
	server := newThingsServer(newThingsService(ac))

	policies := []thmocks.MockSubjectSet{{Object: "users", Relation: "member"}}
	auth := thmocks.NewAuthService(tokens, map[string][]thmocks.MockSubjectSet{email: policies})
	config := mfsdk.Config{
		ThingsURL: server.URL,
	}

	sdk := mfsdk.NewSDK(config)
	repo := mocks.NewCertsRepository()

	tlsCert, caCert, err := loadCertificates(caPath, caKeyPath)
	if err != nil {
		return nil, err
	}

	authTimeout, err := time.ParseDuration(cfgAuthTimeout)
	if err != nil {
		return nil, err
	}

<<<<<<< HEAD
	pki := mocks.NewPkiAgent(tlsCert, caCert, cfgSignRSABits, cfgSignHoursValid, authTimeout)
=======
	c := certs.Config{
		LogLevel:       cfgLogLevel,
		ClientTLS:      cfgClientTLS,
		ServerCert:     cfgServerCert,
		ServerKey:      cfgServerKey,
		CertsURL:       cfgCertsURL,
		JaegerURL:      cfgJaegerURL,
		AuthURL:        cfgAuthURL,
		SignTLSCert:    tlsCert,
		SignX509Cert:   caCert,
		SignHoursValid: cfgSignHoursValid,
		SignRSABits:    cfgSignRSABits,
	}

	pki := mocks.NewPkiAgent(tlsCert, caCert, cfgSignHoursValid, authTimeout)
>>>>>>> d008ae5d

	return certs.New(auth, repo, sdk, pki), nil
}

func newThingsService(auth mainflux.AuthServiceClient) things.Service {
	ths := make(map[string]things.Thing, thingsNum)
	for i := 0; i < thingsNum; i++ {
		id := strconv.Itoa(i + 1)
		ths[id] = things.Thing{
			ID:    id,
			Key:   thingKey,
			Owner: email,
		}
	}

	return bsmocks.NewThingsService(ths, map[string]things.Channel{}, auth)
}

func TestIssueCert(t *testing.T) {
	svc, err := newService(map[string]string{token: email})
	require.Nil(t, err, fmt.Sprintf("unexpected service creation error: %s\n", err))

	cases := []struct {
		token   string
		desc    string
		thingID string
		ttl     string
		key     string
		err     error
	}{
		{
			desc:    "issue new cert",
			token:   token,
			thingID: thingID,
			ttl:     ttl,
			err:     nil,
		},
		{
			desc:    "issue new cert for non existing thing id",
			token:   token,
			thingID: "2",
			ttl:     ttl,
			err:     certs.ErrFailedCertCreation,
		},
		{
			desc:    "issue new cert for non existing thing id",
			token:   wrongValue,
			thingID: thingID,
			ttl:     ttl,
			err:     errors.ErrAuthentication,
		},
	}

	for _, tc := range cases {
		c, err := svc.IssueCert(context.Background(), tc.token, tc.thingID, tc.ttl)
		assert.True(t, errors.Contains(err, tc.err), fmt.Sprintf("%s: expected %s got %s\n", tc.desc, tc.err, err))
		cert, _ := readCert([]byte(c.ClientCert))
		if cert != nil {
			assert.True(t, strings.Contains(cert.Subject.CommonName, thingKey), fmt.Sprintf("%s: expected %s got %s\n", tc.desc, tc.err, err))
		}
	}

}

func TestRevokeCert(t *testing.T) {
	svc, err := newService(map[string]string{token: email})
	require.Nil(t, err, fmt.Sprintf("unexpected service creation error: %s\n", err))

	_, err = svc.IssueCert(context.Background(), token, thingID, ttl)
	require.Nil(t, err, fmt.Sprintf("unexpected service creation error: %s\n", err))

	cases := []struct {
		token   string
		desc    string
		thingID string
		err     error
	}{
		{
			desc:    "revoke cert",
			token:   token,
			thingID: thingID,
			err:     nil,
		},
		{
			desc:    "revoke cert for invalid token",
			token:   wrongValue,
			thingID: thingID,
			err:     errors.ErrAuthentication,
		},
		{
			desc:    "revoke cert for invalid thing id",
			token:   token,
			thingID: "2",
			err:     certs.ErrFailedCertRevocation,
		},
	}

	for _, tc := range cases {
		_, err := svc.RevokeCert(context.Background(), tc.token, tc.thingID)
		assert.True(t, errors.Contains(err, tc.err), fmt.Sprintf("%s: expected %s got %s\n", tc.desc, tc.err, err))
	}

}

func TestListCerts(t *testing.T) {
	svc, err := newService(map[string]string{token: email})
	require.Nil(t, err, fmt.Sprintf("unexpected service creation error: %s\n", err))

	for i := 0; i < certNum; i++ {
		_, err = svc.IssueCert(context.Background(), token, thingID, ttl)
		require.Nil(t, err, fmt.Sprintf("unexpected cert creation error: %s\n", err))
	}

	cases := []struct {
		token   string
		desc    string
		thingID string
		offset  uint64
		limit   uint64
		size    uint64
		err     error
	}{
		{
			desc:    "list all certs with valid token",
			token:   token,
			thingID: thingID,
			offset:  0,
			limit:   certNum,
			size:    certNum,
			err:     nil,
		},
		{
			desc:    "list all certs with invalid token",
			token:   wrongValue,
			thingID: thingID,
			offset:  0,
			limit:   certNum,
			size:    0,
			err:     errors.ErrAuthentication,
		},
		{
			desc:    "list half certs with valid token",
			token:   token,
			thingID: thingID,
			offset:  certNum / 2,
			limit:   certNum,
			size:    certNum / 2,
			err:     nil,
		},
		{
			desc:    "list last cert with valid token",
			token:   token,
			thingID: thingID,
			offset:  certNum - 1,
			limit:   certNum,
			size:    1,
			err:     nil,
		},
	}

	for _, tc := range cases {
		page, err := svc.ListCerts(context.Background(), tc.token, tc.thingID, tc.offset, tc.limit)
		size := uint64(len(page.Certs))
		assert.Equal(t, tc.size, size, fmt.Sprintf("%s: expected %d got %d\n", tc.desc, tc.size, size))
		assert.True(t, errors.Contains(err, tc.err), fmt.Sprintf("%s: expected %s got %s\n", tc.desc, tc.err, err))
	}
}

func TestListSerials(t *testing.T) {
	svc, err := newService(map[string]string{token: email})
	require.Nil(t, err, fmt.Sprintf("unexpected service creation error: %s\n", err))

	var issuedCerts []certs.Cert
	for i := 0; i < certNum; i++ {
		cert, err := svc.IssueCert(context.Background(), token, thingID, ttl)
		require.Nil(t, err, fmt.Sprintf("unexpected cert creation error: %s\n", err))

		crt := certs.Cert{
			OwnerID: cert.OwnerID,
			ThingID: cert.ThingID,
			Serial:  cert.Serial,
			Expire:  cert.Expire,
		}
		issuedCerts = append(issuedCerts, crt)
	}

	cases := []struct {
		token   string
		desc    string
		thingID string
		offset  uint64
		limit   uint64
		certs   []certs.Cert
		err     error
	}{
		{
			desc:    "list all certs with valid token",
			token:   token,
			thingID: thingID,
			offset:  0,
			limit:   certNum,
			certs:   issuedCerts,
			err:     nil,
		},
		{
			desc:    "list all certs with invalid token",
			token:   wrongValue,
			thingID: thingID,
			offset:  0,
			limit:   certNum,
			certs:   nil,
			err:     errors.ErrAuthentication,
		},
		{
			desc:    "list half certs with valid token",
			token:   token,
			thingID: thingID,
			offset:  certNum / 2,
			limit:   certNum,
			certs:   issuedCerts[certNum/2:],
			err:     nil,
		},
		{
			desc:    "list last cert with valid token",
			token:   token,
			thingID: thingID,
			offset:  certNum - 1,
			limit:   certNum,
			certs:   []certs.Cert{issuedCerts[certNum-1]},
			err:     nil,
		},
	}

	for _, tc := range cases {
		page, err := svc.ListSerials(context.Background(), tc.token, tc.thingID, tc.offset, tc.limit)
		assert.Equal(t, tc.certs, page.Certs, fmt.Sprintf("%s: expected %v got %v\n", tc.desc, tc.certs, page.Certs))
		assert.True(t, errors.Contains(err, tc.err), fmt.Sprintf("%s: expected %s got %s\n", tc.desc, tc.err, err))
	}
}

func TestViewCert(t *testing.T) {
	svc, err := newService(map[string]string{token: email})
	require.Nil(t, err, fmt.Sprintf("unexpected service creation error: %s\n", err))

	ic, err := svc.IssueCert(context.Background(), token, thingID, ttl)
	require.Nil(t, err, fmt.Sprintf("unexpected cert creation error: %s\n", err))

	cert := certs.Cert{
		ThingID:    thingID,
		ClientCert: ic.ClientCert,
		Serial:     ic.Serial,
		Expire:     ic.Expire,
	}

	cases := []struct {
		token    string
		desc     string
		serialID string
		cert     certs.Cert
		err      error
	}{
		{
			desc:     "list cert with valid token and serial",
			token:    token,
			serialID: cert.Serial,
			cert:     cert,
			err:      nil,
		},
		{
			desc:     "list cert with invalid token",
			token:    wrongValue,
			serialID: cert.Serial,
			cert:     certs.Cert{},
			err:      errors.ErrAuthentication,
		},
		{
			desc:     "list cert with invalid serial",
			token:    token,
			serialID: wrongValue,
			cert:     certs.Cert{},
			err:      errors.ErrNotFound,
		},
	}

	for _, tc := range cases {
		cert, err := svc.ViewCert(context.Background(), tc.token, tc.serialID)
		assert.Equal(t, tc.cert, cert, fmt.Sprintf("%s: expected %v got %v\n", tc.desc, tc.cert, cert))
		assert.True(t, errors.Contains(err, tc.err), fmt.Sprintf("%s: expected %s got %s\n", tc.desc, tc.err, err))
	}
}

func newThingsServer(svc things.Service) *httptest.Server {
	logger := logger.NewMock()
	mux := httpapi.MakeHandler(mocktracer.New(), svc, logger)
	return httptest.NewServer(mux)
}

func loadCertificates(caPath, caKeyPath string) (tls.Certificate, *x509.Certificate, error) {
	var tlsCert tls.Certificate
	var caCert *x509.Certificate

	if caPath == "" || caKeyPath == "" {
		return tlsCert, caCert, nil
	}

	if _, err := os.Stat(caPath); os.IsNotExist(err) {
		return tlsCert, caCert, err
	}

	if _, err := os.Stat(caKeyPath); os.IsNotExist(err) {
		return tlsCert, caCert, err
	}

	tlsCert, err := tls.LoadX509KeyPair(caPath, caKeyPath)
	if err != nil {
		return tlsCert, caCert, errors.Wrap(err, err)
	}

	b, err := os.ReadFile(caPath)
	if err != nil {
		return tlsCert, caCert, err
	}

	caCert, err = readCert(b)
	if err != nil {
		return tlsCert, caCert, errors.Wrap(err, err)
	}

	return tlsCert, caCert, nil
}

func readCert(b []byte) (*x509.Certificate, error) {
	block, _ := pem.Decode(b)
	if block == nil {
		return nil, errors.New("failed to decode PEM data")
	}

	return x509.ParseCertificate(block.Bytes)
}<|MERGE_RESOLUTION|>--- conflicted
+++ resolved
@@ -72,25 +72,7 @@
 		return nil, err
 	}
 
-<<<<<<< HEAD
-	pki := mocks.NewPkiAgent(tlsCert, caCert, cfgSignRSABits, cfgSignHoursValid, authTimeout)
-=======
-	c := certs.Config{
-		LogLevel:       cfgLogLevel,
-		ClientTLS:      cfgClientTLS,
-		ServerCert:     cfgServerCert,
-		ServerKey:      cfgServerKey,
-		CertsURL:       cfgCertsURL,
-		JaegerURL:      cfgJaegerURL,
-		AuthURL:        cfgAuthURL,
-		SignTLSCert:    tlsCert,
-		SignX509Cert:   caCert,
-		SignHoursValid: cfgSignHoursValid,
-		SignRSABits:    cfgSignRSABits,
-	}
-
 	pki := mocks.NewPkiAgent(tlsCert, caCert, cfgSignHoursValid, authTimeout)
->>>>>>> d008ae5d
 
 	return certs.New(auth, repo, sdk, pki), nil
 }
