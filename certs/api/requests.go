--- conflicted
+++ resolved
@@ -11,12 +11,8 @@
 
 type addCertsReq struct {
 	token   string
-<<<<<<< HEAD
 	Name    string `json:"name`
 	thingID string `json:"thing_id"`
-=======
-	ThingID string `json:"thing_id"`
->>>>>>> d008ae5d
 	TTL     string `json:"ttl"`
 }
 
@@ -29,6 +25,7 @@
 		return apiutil.ErrMissingThingID
 	}
 
+	if req.TTL == "" {
 	if req.TTL == "" {
 		return apiutil.ErrMissingCertData
 	}
