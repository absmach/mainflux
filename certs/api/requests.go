--- conflicted
+++ resolved
@@ -4,11 +4,8 @@
 package api
 
 import (
-<<<<<<< HEAD
-=======
 	"time"
 
->>>>>>> d00d13da
 	"github.com/mainflux/mainflux/internal/apiutil"
 )
 
