--- conflicted
+++ resolved
@@ -6,11 +6,8 @@
 import (
 	"context"
 
-<<<<<<< HEAD
+	"github.com/absmach/magistrala/pkg/authn"
 	entityRolesEvents "github.com/absmach/magistrala/pkg/entityroles/events"
-=======
-	"github.com/absmach/magistrala/pkg/authn"
->>>>>>> eb881690
 	"github.com/absmach/magistrala/pkg/events"
 	"github.com/absmach/magistrala/pkg/events/store"
 	"github.com/absmach/magistrala/pkg/groups"
@@ -40,8 +37,8 @@
 	}, nil
 }
 
-func (es eventStore) CreateGroup(ctx context.Context, session authn.Session, kind string, group groups.Group) (groups.Group, error) {
-	group, err := es.svc.CreateGroup(ctx, session, kind, group)
+func (es eventStore) CreateGroup(ctx context.Context, session authn.Session, group groups.Group) (groups.Group, error) {
+	group, err := es.svc.CreateGroup(ctx, session, group)
 	if err != nil {
 		return group, err
 	}
@@ -90,29 +87,8 @@
 	return group, nil
 }
 
-<<<<<<< HEAD
-func (es eventStore) ListGroups(ctx context.Context, token string, pm groups.PageMeta) (groups.Page, error) {
-	gp, err := es.svc.ListGroups(ctx, token, pm)
-=======
-func (es eventStore) ViewGroupPerms(ctx context.Context, session authn.Session, id string) ([]string, error) {
-	permissions, err := es.svc.ViewGroupPerms(ctx, session, id)
-	if err != nil {
-		return permissions, err
-	}
-	event := viewGroupPermsEvent{
-		permissions,
-	}
-
-	if err := es.Publish(ctx, event); err != nil {
-		return permissions, err
-	}
-
-	return permissions, nil
-}
-
-func (es eventStore) ListGroups(ctx context.Context, session authn.Session, memberKind, memberID string, pm groups.Page) (groups.Page, error) {
-	gp, err := es.svc.ListGroups(ctx, session, memberKind, memberID, pm)
->>>>>>> eb881690
+func (es eventStore) ListGroups(ctx context.Context, session authn.Session, pm groups.PageMeta) (groups.Page, error) {
+	gp, err := es.svc.ListGroups(ctx, session, pm)
 	if err != nil {
 		return gp, err
 	}
@@ -127,27 +103,8 @@
 	return gp, nil
 }
 
-<<<<<<< HEAD
-func (es eventStore) EnableGroup(ctx context.Context, token, id string) (groups.Group, error) {
-	group, err := es.svc.EnableGroup(ctx, token, id)
-=======
-func (es eventStore) ListMembers(ctx context.Context, session authn.Session, groupID, permission, memberKind string) (groups.MembersPage, error) {
-	mp, err := es.svc.ListMembers(ctx, session, groupID, permission, memberKind)
->>>>>>> eb881690
-	if err != nil {
-		return group, err
-	}
-
-	return es.changeStatus(ctx, group)
-}
-
-<<<<<<< HEAD
-func (es eventStore) DisableGroup(ctx context.Context, token, id string) (groups.Group, error) {
-	group, err := es.svc.DisableGroup(ctx, token, id)
-=======
 func (es eventStore) EnableGroup(ctx context.Context, session authn.Session, id string) (groups.Group, error) {
 	group, err := es.svc.EnableGroup(ctx, session, id)
->>>>>>> eb881690
 	if err != nil {
 		return group, err
 	}
@@ -155,121 +112,104 @@
 	return es.changeStatus(ctx, group)
 }
 
-<<<<<<< HEAD
+func (es eventStore) DisableGroup(ctx context.Context, session authn.Session, id string) (groups.Group, error) {
+	group, err := es.svc.DisableGroup(ctx, session, id)
+	if err != nil {
+		return group, err
+	}
+
+	return es.changeStatus(ctx, group)
+}
+
 func (es eventStore) changeStatus(ctx context.Context, group groups.Group) (groups.Group, error) {
 	event := changeStatusGroupEvent{
 		id:        group.ID,
 		updatedAt: group.UpdatedAt,
 		updatedBy: group.UpdatedBy,
 		status:    group.Status.String(),
-=======
-func (es eventStore) Assign(ctx context.Context, session authn.Session, groupID, relation, memberKind string, memberIDs ...string) error {
-	if err := es.svc.Assign(ctx, session, groupID, relation, memberKind, memberIDs...); err != nil {
-		return err
->>>>>>> eb881690
-	}
-
-	if err := es.Publish(ctx, event); err != nil {
-		return group, err
-	}
-
-	return group, nil
-}
-
-func (es eventStore) DeleteGroup(ctx context.Context, token, id string) error {
-	if err := es.svc.DeleteGroup(ctx, token, id); err != nil {
-		return err
-	}
-	if err := es.Publish(ctx, deleteGroupEvent{id}); err != nil {
-		return err
-	}
-	return nil
-}
-
-<<<<<<< HEAD
-func (es eventStore) RetrieveGroupHierarchy(ctx context.Context, token, id string, hm groups.HierarchyPageMeta) (groups.HierarchyPage, error) {
-	g, err := es.svc.RetrieveGroupHierarchy(ctx, token, id, hm)
-	if err != nil {
-		return g, err
-	}
-	if err := es.Publish(ctx, retrieveGroupHierarchyEvent{id, hm}); err != nil {
-		return g, err
-=======
-func (es eventStore) Unassign(ctx context.Context, session authn.Session, groupID, relation, memberKind string, memberIDs ...string) error {
-	if err := es.svc.Unassign(ctx, session, groupID, relation, memberKind, memberIDs...); err != nil {
-		return err
->>>>>>> eb881690
-	}
-	return g, nil
-}
-
-func (es eventStore) AddParentGroup(ctx context.Context, token, id, parentID string) error {
-	if err := es.svc.AddParentGroup(ctx, token, id, parentID); err != nil {
-		return err
-	}
-	if err := es.Publish(ctx, addParentGroupEvent{id, parentID}); err != nil {
-		return err
-	}
-	return nil
-}
-
-func (es eventStore) RemoveParentGroup(ctx context.Context, token, id string) error {
-	if err := es.svc.RemoveParentGroup(ctx, token, id); err != nil {
-		return err
-	}
-	if err := es.Publish(ctx, removeParentGroupEvent{id}); err != nil {
-		return err
-	}
-<<<<<<< HEAD
-	return nil
-}
-
-func (es eventStore) ViewParentGroup(ctx context.Context, token, id string) (groups.Group, error) {
-	g, err := es.svc.ViewParentGroup(ctx, token, id)
-=======
-	return es.svc.Unassign(ctx, session, groupID, relation, memberKind, memberIDs...)
-}
-
-func (es eventStore) DisableGroup(ctx context.Context, session authn.Session, id string) (groups.Group, error) {
-	group, err := es.svc.DisableGroup(ctx, session, id)
->>>>>>> eb881690
-	if err != nil {
-		return g, err
-	}
-	if err := es.Publish(ctx, viewParentGroupEvent{id}); err != nil {
-		return g, err
-	}
-	return g, nil
-}
-
-func (es eventStore) AddChildrenGroups(ctx context.Context, token, id string, childrenGroupIDs []string) error {
-	if err := es.svc.AddChildrenGroups(ctx, token, id, childrenGroupIDs); err != nil {
-		return err
-	}
-	if err := es.Publish(ctx, addChildrenGroupsEvent{id, childrenGroupIDs}); err != nil {
-		return err
-	}
-	return nil
-}
-
-func (es eventStore) RemoveChildrenGroups(ctx context.Context, token, id string, childrenGroupIDs []string) error {
-	if err := es.svc.RemoveChildrenGroups(ctx, token, id, childrenGroupIDs); err != nil {
-		return err
-	}
-	if err := es.Publish(ctx, removeChildrenGroupsEvent{id, childrenGroupIDs}); err != nil {
-		return err
-	}
-
-	return nil
-}
-<<<<<<< HEAD
-func (es eventStore) RemoveAllChildrenGroups(ctx context.Context, token, id string) error {
-	if err := es.svc.RemoveAllChildrenGroups(ctx, token, id); err != nil {
-=======
+	}
+
+	if err := es.Publish(ctx, event); err != nil {
+		return group, err
+	}
+
+	return group, nil
+}
 
 func (es eventStore) DeleteGroup(ctx context.Context, session authn.Session, id string) error {
 	if err := es.svc.DeleteGroup(ctx, session, id); err != nil {
->>>>>>> eb881690
+		return err
+	}
+	if err := es.Publish(ctx, deleteGroupEvent{id}); err != nil {
+		return err
+	}
+	return nil
+}
+
+func (es eventStore) RetrieveGroupHierarchy(ctx context.Context, session authn.Session, id string, hm groups.HierarchyPageMeta) (groups.HierarchyPage, error) {
+	g, err := es.svc.RetrieveGroupHierarchy(ctx, session, id, hm)
+	if err != nil {
+		return g, err
+	}
+	if err := es.Publish(ctx, retrieveGroupHierarchyEvent{id, hm}); err != nil {
+		return g, err
+	}
+	return g, nil
+}
+
+func (es eventStore) AddParentGroup(ctx context.Context, session authn.Session, id, parentID string) error {
+	if err := es.svc.AddParentGroup(ctx, session, id, parentID); err != nil {
+		return err
+	}
+	if err := es.Publish(ctx, addParentGroupEvent{id, parentID}); err != nil {
+		return err
+	}
+	return nil
+}
+
+func (es eventStore) RemoveParentGroup(ctx context.Context, session authn.Session, id string) error {
+	if err := es.svc.RemoveParentGroup(ctx, session, id); err != nil {
+		return err
+	}
+	if err := es.Publish(ctx, removeParentGroupEvent{id}); err != nil {
+		return err
+	}
+	return nil
+}
+
+func (es eventStore) ViewParentGroup(ctx context.Context, session authn.Session, id string) (groups.Group, error) {
+	g, err := es.svc.ViewParentGroup(ctx, session, id)
+	if err != nil {
+		return g, err
+	}
+	if err := es.Publish(ctx, viewParentGroupEvent{id}); err != nil {
+		return g, err
+	}
+	return g, nil
+}
+
+func (es eventStore) AddChildrenGroups(ctx context.Context, session authn.Session, id string, childrenGroupIDs []string) error {
+	if err := es.svc.AddChildrenGroups(ctx, session, id, childrenGroupIDs); err != nil {
+		return err
+	}
+	if err := es.Publish(ctx, addChildrenGroupsEvent{id, childrenGroupIDs}); err != nil {
+		return err
+	}
+	return nil
+}
+
+func (es eventStore) RemoveChildrenGroups(ctx context.Context, session authn.Session, id string, childrenGroupIDs []string) error {
+	if err := es.svc.RemoveChildrenGroups(ctx, session, id, childrenGroupIDs); err != nil {
+		return err
+	}
+	if err := es.Publish(ctx, removeChildrenGroupsEvent{id, childrenGroupIDs}); err != nil {
+		return err
+	}
+
+	return nil
+}
+func (es eventStore) RemoveAllChildrenGroups(ctx context.Context, session authn.Session, id string) error {
+	if err := es.svc.RemoveAllChildrenGroups(ctx, session, id); err != nil {
 		return err
 	}
 	if err := es.Publish(ctx, removeAllChildrenGroupsEvent{id}); err != nil {
@@ -278,8 +218,8 @@
 	return nil
 }
 
-func (es eventStore) ListChildrenGroups(ctx context.Context, token, id string, pm groups.PageMeta) (groups.Page, error) {
-	g, err := es.svc.ListChildrenGroups(ctx, token, id, pm)
+func (es eventStore) ListChildrenGroups(ctx context.Context, session authn.Session, id string, pm groups.PageMeta) (groups.Page, error) {
+	g, err := es.svc.ListChildrenGroups(ctx, session, id, pm)
 	if err != nil {
 		return g, err
 	}
