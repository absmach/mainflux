// Copyright (c) Mainflux
// SPDX-License-Identifier: Apache-2.0

<<<<<<< HEAD
//go:build !test
// +build !test

=======
>>>>>>> e8a51842
package api

import (
	"net/http"

	"github.com/go-zoo/bone"
	"github.com/mainflux/mainflux"
	"github.com/prometheus/client_golang/prometheus/promhttp"
)

// MakeHandler returns a HTTP API handler with health check and metrics.
func MakeHandler(svcName string) http.Handler {
	r := bone.New()
	r.GetFunc("/health", mainflux.Health(svcName))
	r.Handle("/metrics", promhttp.Handler())

	return r
}<|MERGE_RESOLUTION|>--- conflicted
+++ resolved
@@ -1,12 +1,8 @@
 // Copyright (c) Mainflux
 // SPDX-License-Identifier: Apache-2.0
 
-<<<<<<< HEAD
 //go:build !test
-// +build !test
 
-=======
->>>>>>> e8a51842
 package api
 
 import (
