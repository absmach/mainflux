// Copyright (c) Abstract Machines
// SPDX-License-Identifier: Apache-2.0

package http

import (
	"log/slog"

	"github.com/absmach/magistrala/internal/api"
	"github.com/absmach/magistrala/pkg/apiutil"
	mgauthn "github.com/absmach/magistrala/pkg/authn"
	roleManagerHttp "github.com/absmach/magistrala/pkg/roles/rolemanager/api"
	"github.com/absmach/magistrala/things"
	"github.com/go-chi/chi/v5"
	kithttp "github.com/go-kit/kit/transport/http"
	"go.opentelemetry.io/contrib/instrumentation/net/http/otelhttp"
)

func clientsHandler(svc things.Service, authn mgauthn.Authentication, r *chi.Mux, logger *slog.Logger) *chi.Mux {
	opts := []kithttp.ServerOption{
		kithttp.ServerErrorEncoder(apiutil.LoggingErrorEncoder(logger, api.EncodeError)),
	}
	d := roleManagerHttp.NewDecoder("thingID")

	r.Group(func(r chi.Router) {
		r.Use(api.AuthenticateMiddleware(authn, true))

		r.Route("/{domainID}/things", func(r chi.Router) {
			r.Post("/", otelhttp.NewHandler(kithttp.NewServer(
				createClientEndpoint(svc),
				decodeCreateClientReq,
				api.EncodeResponse,
				opts...,
			), "create_thing").ServeHTTP)

			r.Get("/", otelhttp.NewHandler(kithttp.NewServer(
				listClientsEndpoint(svc),
				decodeListClients,
				api.EncodeResponse,
				opts...,
			), "list_things").ServeHTTP)

			r.Post("/bulk", otelhttp.NewHandler(kithttp.NewServer(
				createClientsEndpoint(svc),
				decodeCreateClientsReq,
				api.EncodeResponse,
				opts...,
			), "create_things").ServeHTTP)
			r = roleManagerHttp.EntityAvailableActionsRouter(svc, d, r, opts)

			r.Route("/{thingID}", func(r chi.Router) {
				r.Get("/", otelhttp.NewHandler(kithttp.NewServer(
					viewClientEndpoint(svc),
					decodeViewClient,
					api.EncodeResponse,
					opts...,
				), "view_thing").ServeHTTP)

				r.Patch("/", otelhttp.NewHandler(kithttp.NewServer(
					updateClientEndpoint(svc),
					decodeUpdateClient,
					api.EncodeResponse,
					opts...,
				), "update_thing").ServeHTTP)

				r.Patch("/tags", otelhttp.NewHandler(kithttp.NewServer(
					updateClientTagsEndpoint(svc),
					decodeUpdateClientTags,
					api.EncodeResponse,
					opts...,
				), "update_thing_tags").ServeHTTP)

				r.Patch("/secret", otelhttp.NewHandler(kithttp.NewServer(
					updateClientSecretEndpoint(svc),
					decodeUpdateClientCredentials,
					api.EncodeResponse,
					opts...,
				), "update_thing_credentials").ServeHTTP)

				r.Post("/enable", otelhttp.NewHandler(kithttp.NewServer(
					enableClientEndpoint(svc),
					decodeChangeClientStatus,
					api.EncodeResponse,
					opts...,
				), "enable_thing").ServeHTTP)

				r.Post("/disable", otelhttp.NewHandler(kithttp.NewServer(
					disableClientEndpoint(svc),
					decodeChangeClientStatus,
					api.EncodeResponse,
					opts...,
				), "disable_thing").ServeHTTP)

<<<<<<< HEAD
				r.Post("/parent", otelhttp.NewHandler(kithttp.NewServer(
					setThingParentGroupEndpoint(svc),
					decodeSetThingParentGroupStatus,
					api.EncodeResponse,
					opts...,
				), "set_thing_parent_group").ServeHTTP)

				r.Delete("/parent", otelhttp.NewHandler(kithttp.NewServer(
					removeThingParentGroupEndpoint(svc),
					decodeRemoveThingParentGroupStatus,
					api.EncodeResponse,
					opts...,
				), "remove_thing_parent_group").ServeHTTP)

=======
>>>>>>> 16f01186
				r.Delete("/", otelhttp.NewHandler(kithttp.NewServer(
					deleteClientEndpoint(svc),
					decodeDeleteClientReq,
					api.EncodeResponse,
					opts...,
				), "delete_thing").ServeHTTP)
				roleManagerHttp.EntityRoleMangerRouter(svc, d, r, opts)
			})

		})

		r.Get("/{domainID}/users/{userID}/things", otelhttp.NewHandler(kithttp.NewServer(
			listClientsEndpoint(svc),
			decodeListClients,
			api.EncodeResponse,
			opts...,
		), "list_user_things").ServeHTTP)
	})
	return r
}<|MERGE_RESOLUTION|>--- conflicted
+++ resolved
@@ -91,7 +91,6 @@
 					opts...,
 				), "disable_thing").ServeHTTP)
 
-<<<<<<< HEAD
 				r.Post("/parent", otelhttp.NewHandler(kithttp.NewServer(
 					setThingParentGroupEndpoint(svc),
 					decodeSetThingParentGroupStatus,
@@ -106,8 +105,6 @@
 					opts...,
 				), "remove_thing_parent_group").ServeHTTP)
 
-=======
->>>>>>> 16f01186
 				r.Delete("/", otelhttp.NewHandler(kithttp.NewServer(
 					deleteClientEndpoint(svc),
 					decodeDeleteClientReq,
