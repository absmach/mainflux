// Copyright (c) Abstract Machines
// SPDX-License-Identifier: Apache-2.0

package http_test

import (
	"encoding/json"
	"fmt"
	"io"
	"net/http"
	"net/http/httptest"
	"strings"
	"testing"

	"github.com/0x6flab/namegenerator"
	"github.com/absmach/magistrala/internal/api"
	"github.com/absmach/magistrala/internal/testsutil"
	mglog "github.com/absmach/magistrala/logger"
	"github.com/absmach/magistrala/pkg/apiutil"
	mgauthn "github.com/absmach/magistrala/pkg/authn"
	authnmocks "github.com/absmach/magistrala/pkg/authn/mocks"
	mgclients "github.com/absmach/magistrala/pkg/clients"
	"github.com/absmach/magistrala/pkg/errors"
	svcerr "github.com/absmach/magistrala/pkg/errors/service"
	httpapi "github.com/absmach/magistrala/things/api/http"
	"github.com/absmach/magistrala/things/mocks"
	"github.com/go-chi/chi/v5"
	"github.com/stretchr/testify/assert"
	"github.com/stretchr/testify/mock"
)

var (
	secret         = "strongsecret"
	validCMetadata = mgclients.Metadata{"role": "client"}
	ID             = testsutil.GenerateUUID(&testing.T{})
	client         = mgclients.Client{
		ID:          ID,
		Name:        "clientname",
		Tags:        []string{"tag1", "tag2"},
		Credentials: mgclients.Credentials{Identity: "clientidentity", Secret: secret},
		Metadata:    validCMetadata,
		Status:      mgclients.EnabledStatus,
	}
	validToken   = "token"
	inValidToken = "invalid"
	inValid      = "invalid"
	validID      = testsutil.GenerateUUID(&testing.T{})
	domainID     = testsutil.GenerateUUID(&testing.T{})
	namesgen     = namegenerator.NewGenerator()
)

const contentType = "application/json"

type testRequest struct {
	client      *http.Client
	method      string
	url         string
	contentType string
	token       string
	body        io.Reader
}

func (tr testRequest) make() (*http.Response, error) {
	req, err := http.NewRequest(tr.method, tr.url, tr.body)
	if err != nil {
		return nil, err
	}

	if tr.token != "" {
		req.Header.Set("Authorization", apiutil.BearerPrefix+tr.token)
	}

	if tr.contentType != "" {
		req.Header.Set("Content-Type", tr.contentType)
	}

	req.Header.Set("Referer", "http://localhost")

	return tr.client.Do(req)
}

func toJSON(data interface{}) string {
	jsonData, err := json.Marshal(data)
	if err != nil {
		return ""
	}
	return string(jsonData)
}

func newThingsServer() (*httptest.Server, *mocks.Service, *authnmocks.Authentication) {
	svc := new(mocks.Service)
	authn := new(authnmocks.Authentication)

	logger := mglog.NewMock()
	mux := chi.NewRouter()
	httpapi.MakeHandler(svc, authn, mux, logger, "")

	return httptest.NewServer(mux), svc, authn
}

func TestCreateThing(t *testing.T) {
	ts, svc, authn := newThingsServer()
	defer ts.Close()

	cases := []struct {
		desc        string
		client      mgclients.Client
		domainID    string
		token       string
		contentType string
		status      int
		authnRes    mgauthn.Session
		authnErr    error
		err         error
	}{
		{
			desc:        "register  a new thing with a valid token",
			client:      client,
			domainID:    domainID,
			token:       validToken,
			authnRes:    mgauthn.Session{DomainUserID: validID, UserID: validID, DomainID: domainID},
			contentType: contentType,
			status:      http.StatusCreated,
			err:         nil,
		},
		{
			desc:        "register an existing thing",
			client:      client,
			domainID:    domainID,
			token:       validToken,
			authnRes:    mgauthn.Session{DomainUserID: validID, UserID: validID, DomainID: domainID},
			contentType: contentType,
			status:      http.StatusConflict,
			err:         svcerr.ErrConflict,
		},
		{
			desc:        "register a new thing with an empty token",
			client:      client,
			domainID:    domainID,
			token:       "",
			contentType: contentType,
			status:      http.StatusUnauthorized,
			authnErr:    svcerr.ErrAuthentication,
			err:         apiutil.ErrBearerToken,
		},
		{
			desc: "register a thing with an  invalid ID",
			client: mgclients.Client{
				ID: inValid,
				Credentials: mgclients.Credentials{
					Identity: "user@example.com",
					Secret:   "12345678",
				},
			},
			domainID:    domainID,
			token:       validToken,
			authnRes:    mgauthn.Session{DomainUserID: validID, UserID: validID, DomainID: domainID},
			contentType: contentType,
			status:      http.StatusBadRequest,
			err:         apiutil.ErrValidation,
		},
		{
			desc: "register a thing that can't be marshalled",
			client: mgclients.Client{
				Credentials: mgclients.Credentials{
					Identity: "user@example.com",
					Secret:   "12345678",
				},
				Metadata: map[string]interface{}{
					"test": make(chan int),
				},
			},
			domainID:    domainID,
			token:       validToken,
			authnRes:    mgauthn.Session{DomainUserID: validID, UserID: validID, DomainID: domainID},
			contentType: contentType,
			status:      http.StatusBadRequest,
			err:         errors.ErrMalformedEntity,
		},
		{
			desc: "register thing with invalid status",
			client: mgclients.Client{
				ID: testsutil.GenerateUUID(t),
				Credentials: mgclients.Credentials{
					Identity: "newclientwithinvalidstatus@example.com",
					Secret:   secret,
				},
				Status: mgclients.AllStatus,
			},
			domainID:    domainID,
			token:       validToken,
			authnRes:    mgauthn.Session{DomainUserID: validID, UserID: validID, DomainID: domainID},
			contentType: contentType,
			status:      http.StatusBadRequest,
			err:         svcerr.ErrInvalidStatus,
		},
		{
			desc: "create thing with invalid contentype",
			client: mgclients.Client{
				ID: testsutil.GenerateUUID(t),
				Credentials: mgclients.Credentials{
					Identity: "example@example.com",
					Secret:   secret,
				},
			},
			domainID:    domainID,
			token:       validToken,
			authnRes:    mgauthn.Session{DomainUserID: validID, UserID: validID, DomainID: domainID},
			contentType: "application/xml",
			status:      http.StatusUnsupportedMediaType,
			err:         apiutil.ErrValidation,
		},
	}

	for _, tc := range cases {
		t.Run(tc.desc, func(t *testing.T) {
			data := toJSON(tc.client)
			req := testRequest{
				client:      ts.Client(),
				method:      http.MethodPost,
				url:         fmt.Sprintf("%s/%s/things/", ts.URL, tc.domainID),
				contentType: tc.contentType,
				token:       tc.token,
				body:        strings.NewReader(data),
			}

			authCall := authn.On("Authenticate", mock.Anything, tc.token).Return(tc.authnRes, tc.authnErr)
			svcCall := svc.On("CreateThings", mock.Anything, tc.authnRes, tc.client).Return([]mgclients.Client{tc.client}, tc.err)
			res, err := req.make()
			assert.Nil(t, err, fmt.Sprintf("%s: unexpected error %s", tc.desc, err))
			var errRes respBody
			err = json.NewDecoder(res.Body).Decode(&errRes)
			assert.Nil(t, err, fmt.Sprintf("%s: unexpected error while decoding response body: %s", tc.desc, err))
			if errRes.Err != "" || errRes.Message != "" {
				err = errors.Wrap(errors.New(errRes.Err), errors.New(errRes.Message))
			}
			assert.True(t, errors.Contains(err, tc.err), fmt.Sprintf("%s: expected %s got %s\n", tc.desc, tc.err, err))
			assert.Equal(t, tc.status, res.StatusCode, fmt.Sprintf("%s: expected status code %d got %d", tc.desc, tc.status, res.StatusCode))
			svcCall.Unset()
			authCall.Unset()
		})
	}
}

func TestCreateThings(t *testing.T) {
	ts, svc, authn := newThingsServer()
	defer ts.Close()

	num := 3
	var items []mgclients.Client
	for i := 0; i < num; i++ {
		client := mgclients.Client{
			ID:   testsutil.GenerateUUID(t),
			Name: namesgen.Generate(),
			Credentials: mgclients.Credentials{
				Identity: fmt.Sprintf("%s@example.com", namesgen.Generate()),
				Secret:   secret,
			},
			Metadata: mgclients.Metadata{},
			Status:   mgclients.EnabledStatus,
		}
		items = append(items, client)
	}

	cases := []struct {
		desc        string
		client      []mgclients.Client
		domainID    string
		token       string
		contentType string
		status      int
		authnRes    mgauthn.Session
		authnErr    error
		err         error
		len         int
	}{
		{
			desc:        "create things with valid token",
			client:      items,
			domainID:    domainID,
			token:       validToken,
			authnRes:    mgauthn.Session{DomainUserID: validID, UserID: validID, DomainID: domainID},
			contentType: contentType,
			status:      http.StatusOK,
			err:         nil,
			len:         3,
		},
		{
			desc:        "create things with invalid token",
			client:      items,
			token:       inValidToken,
			contentType: contentType,
			status:      http.StatusUnauthorized,
			authnErr:    svcerr.ErrAuthentication,
			err:         svcerr.ErrAuthentication,
			len:         0,
		},
		{
			desc:        "create things with empty token",
			client:      items,
			token:       "",
			contentType: contentType,
			status:      http.StatusUnauthorized,
			err:         apiutil.ErrBearerToken,
			len:         0,
		},
		{
			desc:        "create things with empty request",
			client:      []mgclients.Client{},
			domainID:    domainID,
			token:       validToken,
			authnRes:    mgauthn.Session{DomainUserID: validID, UserID: validID, DomainID: domainID},
			contentType: contentType,
			status:      http.StatusBadRequest,
			err:         apiutil.ErrValidation,
			len:         0,
		},
		{
			desc: "create things with invalid IDs",
			client: []mgclients.Client{
				{
					ID: inValid,
				},
				{
					ID: validID,
				},
				{
					ID: validID,
				},
			},
			domainID:    domainID,
			token:       validToken,
			authnRes:    mgauthn.Session{DomainUserID: validID, UserID: validID, DomainID: domainID},
			contentType: contentType,
			status:      http.StatusBadRequest,
			err:         apiutil.ErrValidation,
		},
		{
			desc: "create things with invalid contentype",
			client: []mgclients.Client{
				{
					ID: testsutil.GenerateUUID(t),
				},
			},
			domainID:    domainID,
			token:       validToken,
			authnRes:    mgauthn.Session{DomainUserID: validID, UserID: validID, DomainID: domainID},
			contentType: "application/xml",
			status:      http.StatusUnsupportedMediaType,
			err:         apiutil.ErrValidation,
		},
		{
			desc: "create a thing that can't be marshalled",
			client: []mgclients.Client{
				{
					ID: testsutil.GenerateUUID(t),
					Credentials: mgclients.Credentials{
						Identity: "user@example.com",
						Secret:   "12345678",
					},
					Metadata: map[string]interface{}{
						"test": make(chan int),
					},
				},
			},
			contentType: contentType,
			domainID:    domainID,
			token:       validToken,
			authnRes:    mgauthn.Session{DomainUserID: validID, UserID: validID, DomainID: domainID},
			status:      http.StatusBadRequest,
			err:         errors.ErrMalformedEntity,
		},
		{
			desc:        "create things with service error",
			client:      items,
			contentType: contentType,
			domainID:    domainID,
			token:       validToken,
			authnRes:    mgauthn.Session{DomainUserID: validID, UserID: validID, DomainID: domainID},
			status:      http.StatusUnprocessableEntity,
			err:         svcerr.ErrCreateEntity,
		},
	}

	for _, tc := range cases {
		t.Run(tc.desc, func(t *testing.T) {
			data := toJSON(tc.client)
			req := testRequest{
				client:      ts.Client(),
				method:      http.MethodPost,
				url:         fmt.Sprintf("%s/%s/things/bulk", ts.URL, domainID),
				contentType: tc.contentType,
				token:       tc.token,
				body:        strings.NewReader(data),
			}

			authCall := authn.On("Authenticate", mock.Anything, tc.token).Return(tc.authnRes, tc.authnErr)
			svcCall := svc.On("CreateThings", mock.Anything, tc.authnRes, mock.Anything, mock.Anything, mock.Anything).Return(tc.client, tc.err)
			res, err := req.make()
			assert.Nil(t, err, fmt.Sprintf("%s: unexpected error %s", tc.desc, err))

			var bodyRes respBody
			err = json.NewDecoder(res.Body).Decode(&bodyRes)
			assert.Nil(t, err, fmt.Sprintf("%s: unexpected error while decoding response body: %s", tc.desc, err))
			if bodyRes.Err != "" || bodyRes.Message != "" {
				err = errors.Wrap(errors.New(bodyRes.Err), errors.New(bodyRes.Message))
			}
			assert.True(t, errors.Contains(err, tc.err), fmt.Sprintf("%s: expected %s got %s\n", tc.desc, tc.err, err))
			assert.Equal(t, tc.len, bodyRes.Total, fmt.Sprintf("%s: expected %d got %d", tc.desc, tc.len, bodyRes.Total))
			assert.Equal(t, tc.status, res.StatusCode, fmt.Sprintf("%s: expected status code %d got %d", tc.desc, tc.status, res.StatusCode))
			svcCall.Unset()
			authCall.Unset()
		})
	}
}

func TestListThings(t *testing.T) {
	ts, svc, authn := newThingsServer()
	defer ts.Close()

	cases := []struct {
		desc               string
		query              string
		domainID           string
		token              string
		listThingsResponse mgclients.ClientsPage
		status             int
		authnRes           mgauthn.Session
		authnErr           error
		err                error
	}{
		{
			desc:     "list things as admin with valid token",
			domainID: domainID,
			token:    validToken,
			authnRes: mgauthn.Session{UserID: validID, DomainID: domainID, DomainUserID: domainID, SuperAdmin: false},
			status:   http.StatusOK,
			listThingsResponse: mgclients.ClientsPage{
				Page: mgclients.Page{
					Total: 1,
				},
				Clients: []mgclients.Client{client},
			},
			err: nil,
		},
		{
			desc:     "list things as non admin with valid token",
			domainID: domainID,
			token:    validToken,
			authnRes: mgauthn.Session{UserID: validID, DomainID: domainID, DomainUserID: validID, SuperAdmin: false},
			status:   http.StatusOK,
			listThingsResponse: mgclients.ClientsPage{
				Page: mgclients.Page{
					Total: 1,
				},
				Clients: []mgclients.Client{client},
			},
			err: nil,
		},
		{
			desc:     "list things with empty token",
			domainID: domainID,
			token:    "",
			status:   http.StatusUnauthorized,
			err:      apiutil.ErrBearerToken,
		},
		{
			desc:     "list things with invalid token",
			domainID: domainID,
			token:    inValidToken,
			status:   http.StatusUnauthorized,
			authnErr: svcerr.ErrAuthentication,
			err:      svcerr.ErrAuthentication,
		},
		{
			desc:     "list things with offset",
			domainID: domainID,
			token:    validToken,
			authnRes: mgauthn.Session{UserID: validID, DomainID: domainID, DomainUserID: validID, SuperAdmin: false},
			listThingsResponse: mgclients.ClientsPage{
				Page: mgclients.Page{
					Offset: 1,
					Total:  1,
				},
				Clients: []mgclients.Client{client},
			},
			query:  "offset=1",
			status: http.StatusOK,
			err:    nil,
		},
		{
			desc:     "list things with invalid offset",
			domainID: domainID,
			token:    validToken,
			authnRes: mgauthn.Session{UserID: validID, DomainID: domainID, DomainUserID: validID, SuperAdmin: false},
			query:    "offset=invalid",
			status:   http.StatusBadRequest,
			err:      apiutil.ErrValidation,
		},
		{
			desc:     "list things with limit",
			domainID: domainID,
			token:    validToken,
			authnRes: mgauthn.Session{UserID: validID, DomainID: domainID, DomainUserID: validID, SuperAdmin: false},
			listThingsResponse: mgclients.ClientsPage{
				Page: mgclients.Page{
					Limit: 1,
					Total: 1,
				},
				Clients: []mgclients.Client{client},
			},
			query:  "limit=1",
			status: http.StatusOK,
			err:    nil,
		},
		{
			desc:     "list things with invalid limit",
			domainID: domainID,
			token:    validToken,
			authnRes: mgauthn.Session{UserID: validID, DomainID: domainID, DomainUserID: validID, SuperAdmin: false},
			query:    "limit=invalid",
			status:   http.StatusBadRequest,
			err:      apiutil.ErrValidation,
		},
		{
			desc:     "list things with limit greater than max",
			token:    validToken,
			domainID: domainID,
			authnRes: mgauthn.Session{UserID: validID, DomainID: domainID, DomainUserID: validID, SuperAdmin: false},
			query:    fmt.Sprintf("limit=%d", api.MaxLimitSize+1),
			status:   http.StatusBadRequest,
			err:      apiutil.ErrValidation,
		},
		{
			desc:     "list things with name",
			domainID: domainID,
			token:    validToken,
			authnRes: mgauthn.Session{UserID: validID, DomainID: domainID, DomainUserID: validID, SuperAdmin: false},
			listThingsResponse: mgclients.ClientsPage{
				Page: mgclients.Page{
					Total: 1,
				},
				Clients: []mgclients.Client{client},
			},
			query:  "name=clientname",
			status: http.StatusOK,
			err:    nil,
		},
		{
			desc:     "list things with invalid name",
			domainID: domainID,
			token:    validToken,
			authnRes: mgauthn.Session{UserID: validID, DomainID: domainID, DomainUserID: validID, SuperAdmin: false},
			query:    "name=invalid",
			status:   http.StatusBadRequest,
			err:      apiutil.ErrValidation,
		},
		{
			desc:     "list things with duplicate name",
			domainID: domainID,
			token:    validToken,
			authnRes: mgauthn.Session{UserID: validID, DomainID: domainID, DomainUserID: validID, SuperAdmin: false},
			query:    "name=1&name=2",
			status:   http.StatusBadRequest,
			err:      apiutil.ErrInvalidQueryParams,
		},
		{
			desc:     "list things with status",
			domainID: domainID,
			token:    validToken,
			authnRes: mgauthn.Session{UserID: validID, DomainID: domainID, DomainUserID: validID, SuperAdmin: false},
			listThingsResponse: mgclients.ClientsPage{
				Page: mgclients.Page{
					Total: 1,
				},
				Clients: []mgclients.Client{client},
			},
			query:  "status=enabled",
			status: http.StatusOK,
			err:    nil,
		},
		{
			desc:     "list things with invalid status",
			domainID: domainID,
			token:    validToken,
			authnRes: mgauthn.Session{UserID: validID, DomainID: domainID, DomainUserID: validID, SuperAdmin: false},
			query:    "status=invalid",
			status:   http.StatusBadRequest,
			err:      apiutil.ErrValidation,
		},
		{
			desc:     "list things with duplicate status",
			domainID: domainID,
			token:    validToken,
			authnRes: mgauthn.Session{UserID: validID, DomainID: domainID, DomainUserID: validID, SuperAdmin: false},
			query:    "status=enabled&status=disabled",
			status:   http.StatusBadRequest,
			err:      apiutil.ErrInvalidQueryParams,
		},
		{
			desc:     "list things with tags",
			domainID: domainID,
			token:    validToken,
			authnRes: mgauthn.Session{UserID: validID, DomainID: domainID, DomainUserID: validID, SuperAdmin: false},
			listThingsResponse: mgclients.ClientsPage{
				Page: mgclients.Page{
					Total: 1,
				},
				Clients: []mgclients.Client{client},
			},
			query:  "tag=tag1,tag2",
			status: http.StatusOK,
			err:    nil,
		},
		{
			desc:     "list things with invalid tags",
			domainID: domainID,
			token:    validToken,
			authnRes: mgauthn.Session{UserID: validID, DomainID: domainID, DomainUserID: validID, SuperAdmin: false},
			query:    "tag=invalid",
			status:   http.StatusBadRequest,
			err:      apiutil.ErrValidation,
		},
		{
			desc:     "list things with duplicate tags",
			domainID: domainID,
			token:    validToken,
			authnRes: mgauthn.Session{UserID: validID, DomainID: domainID, DomainUserID: validID, SuperAdmin: false},
			query:    "tag=tag1&tag=tag2",
			status:   http.StatusBadRequest,
			err:      apiutil.ErrInvalidQueryParams,
		},
		{
			desc:     "list things with metadata",
			domainID: domainID,
			token:    validToken,
			authnRes: mgauthn.Session{UserID: validID, DomainID: domainID, DomainUserID: validID, SuperAdmin: false},
			listThingsResponse: mgclients.ClientsPage{
				Page: mgclients.Page{
					Total: 1,
				},
				Clients: []mgclients.Client{client},
			},
			query:  "metadata=%7B%22domain%22%3A%20%22example.com%22%7D&",
			status: http.StatusOK,
			err:    nil,
		},
		{
			desc:     "list things with invalid metadata",
			domainID: domainID,
			token:    validToken,
			authnRes: mgauthn.Session{UserID: validID, DomainID: domainID, DomainUserID: validID, SuperAdmin: false},
			query:    "metadata=invalid",
			status:   http.StatusBadRequest,
			err:      apiutil.ErrValidation,
		},
		{
			desc:     "list things with duplicate metadata",
			domainID: domainID,
			token:    validToken,
			authnRes: mgauthn.Session{UserID: validID, DomainID: domainID, DomainUserID: validID, SuperAdmin: false},
			query:    "metadata=%7B%22domain%22%3A%20%22example.com%22%7D&metadata=%7B%22domain%22%3A%20%22example.com%22%7D",
			status:   http.StatusBadRequest,
			err:      apiutil.ErrInvalidQueryParams,
		},
		{
			desc:     "list things with permissions",
			domainID: domainID,
			token:    validToken,
			authnRes: mgauthn.Session{UserID: validID, DomainID: domainID, DomainUserID: validID, SuperAdmin: false},
			listThingsResponse: mgclients.ClientsPage{
				Page: mgclients.Page{
					Total: 1,
				},
				Clients: []mgclients.Client{client},
			},
			query:  "permission=view",
			status: http.StatusOK,
			err:    nil,
		},
		{
			desc:     "list things with invalid permissions",
			domainID: domainID,
			token:    validToken,
			authnRes: mgauthn.Session{UserID: validID, DomainID: domainID, DomainUserID: validID, SuperAdmin: false},
			query:    "permission=invalid",
			status:   http.StatusBadRequest,
			err:      apiutil.ErrValidation,
		},
		{
			desc:     "list things with duplicate permissions",
			domainID: domainID,
			token:    validToken,
			authnRes: mgauthn.Session{UserID: validID, DomainID: domainID, DomainUserID: validID, SuperAdmin: false},
			query:    "permission=view&permission=view",
			status:   http.StatusBadRequest,
			err:      apiutil.ErrInvalidQueryParams,
		},
		{
			desc:     "list things with list perms",
			domainID: domainID,
			token:    validToken,
			authnRes: mgauthn.Session{UserID: validID, DomainID: domainID, DomainUserID: validID, SuperAdmin: false},
			listThingsResponse: mgclients.ClientsPage{
				Page: mgclients.Page{
					Total: 1,
				},
				Clients: []mgclients.Client{client},
			},
			query:  "list_perms=true",
			status: http.StatusOK,

			err: nil,
		},
		{
			desc:     "list things with invalid list perms",
			domainID: domainID,
			token:    validToken,
			authnRes: mgauthn.Session{UserID: validID, DomainID: domainID, DomainUserID: validID, SuperAdmin: false},
			query:    "list_perms=invalid",
			status:   http.StatusBadRequest,

			err: apiutil.ErrValidation,
		},
		{
			desc:     "list things with duplicate list perms",
			domainID: domainID,
			token:    validToken,
			authnRes: mgauthn.Session{UserID: validID, DomainID: domainID, DomainUserID: validID, SuperAdmin: false},
			query:    "list_perms=true&listPerms=true",
			status:   http.StatusBadRequest,

			err: apiutil.ErrInvalidQueryParams,
		},
	}

	for _, tc := range cases {
		t.Run(tc.desc, func(t *testing.T) {
			req := testRequest{
				client:      ts.Client(),
				method:      http.MethodGet,
				url:         ts.URL + "/" + tc.domainID + "/things?" + tc.query,
				contentType: contentType,
				token:       tc.token,
			}

			authCall := authn.On("Authenticate", mock.Anything, tc.token).Return(tc.authnRes, tc.authnErr)
			svcCall := svc.On("ListClients", mock.Anything, tc.authnRes, "", mock.Anything).Return(tc.listThingsResponse, tc.err)
			res, err := req.make()
			assert.Nil(t, err, fmt.Sprintf("%s: unexpected error %s", tc.desc, err))

			var bodyRes respBody
			err = json.NewDecoder(res.Body).Decode(&bodyRes)
			assert.Nil(t, err, fmt.Sprintf("%s: unexpected error while decoding response body: %s", tc.desc, err))
			if bodyRes.Err != "" || bodyRes.Message != "" {
				err = errors.Wrap(errors.New(bodyRes.Err), errors.New(bodyRes.Message))
			}
			assert.True(t, errors.Contains(err, tc.err), fmt.Sprintf("%s: expected %s got %s\n", tc.desc, tc.err, err))
			assert.Equal(t, tc.status, res.StatusCode, fmt.Sprintf("%s: expected status code %d got %d", tc.desc, tc.status, res.StatusCode))
			svcCall.Unset()
			authCall.Unset()
		})
	}
}

func TestViewThing(t *testing.T) {
	ts, svc, authn := newThingsServer()
	defer ts.Close()

	cases := []struct {
		desc     string
		domainID string
		token    string
		id       string
		status   int
		authnRes mgauthn.Session
		authnErr error
		err      error
	}{
		{
			desc:     "view client with valid token",
			domainID: domainID,
			token:    validToken,
			authnRes: mgauthn.Session{DomainUserID: validID, UserID: validID, DomainID: domainID},
			id:       client.ID,
			status:   http.StatusOK,

			err: nil,
		},
		{
			desc:     "view client with invalid token",
			domainID: domainID,
			token:    inValidToken,
			id:       client.ID,
			status:   http.StatusUnauthorized,
			authnErr: svcerr.ErrAuthentication,
			err:      svcerr.ErrAuthentication,
		},
		{
			desc:     "view client with empty token",
			domainID: domainID,
			token:    "",
			id:       client.ID,
			status:   http.StatusUnauthorized,
			err:      apiutil.ErrBearerToken,
		},
		{
			desc:     "view client with invalid id",
			domainID: domainID,
			token:    validToken,
			authnRes: mgauthn.Session{DomainUserID: validID, UserID: validID, DomainID: domainID},
			id:       inValid,
			status:   http.StatusForbidden,

			err: svcerr.ErrAuthorization,
		},
	}

	for _, tc := range cases {
		t.Run(tc.desc, func(t *testing.T) {
			req := testRequest{
				client: ts.Client(),
				method: http.MethodGet,
				url:    fmt.Sprintf("%s/%s/things/%s", ts.URL, tc.domainID, tc.id),
				token:  tc.token,
			}

			authCall := authn.On("Authenticate", mock.Anything, tc.token).Return(tc.authnRes, tc.authnErr)
			svcCall := svc.On("ViewClient", mock.Anything, tc.authnRes, tc.id).Return(mgclients.Client{}, tc.err)
			res, err := req.make()
			assert.Nil(t, err, fmt.Sprintf("%s: unexpected error %s", tc.desc, err))
			var errRes respBody
			err = json.NewDecoder(res.Body).Decode(&errRes)
			assert.Nil(t, err, fmt.Sprintf("%s: unexpected error while decoding response body: %s", tc.desc, err))
			if errRes.Err != "" || errRes.Message != "" {
				err = errors.Wrap(errors.New(errRes.Err), errors.New(errRes.Message))
			}
			assert.True(t, errors.Contains(err, tc.err), fmt.Sprintf("%s: expected %s got %s\n", tc.desc, tc.err, err))
			assert.Equal(t, tc.status, res.StatusCode, fmt.Sprintf("%s: expected status code %d got %d", tc.desc, tc.status, res.StatusCode))
			svcCall.Unset()
			authCall.Unset()
		})
	}
}

func TestViewThingPerms(t *testing.T) {
	ts, svc, authn := newThingsServer()
	defer ts.Close()

	cases := []struct {
		desc     string
		domainID string
		token    string
		thingID  string
		response []string
		status   int
		authnRes mgauthn.Session
		authnErr error
		err      error
	}{
		{
			desc:     "view thing permissions with valid token",
			domainID: domainID,
			token:    validToken,
			authnRes: mgauthn.Session{DomainUserID: validID, UserID: validID, DomainID: domainID},
			thingID:  client.ID,
			response: []string{"view", "delete", "membership"},
			status:   http.StatusOK,

			err: nil,
		},
		{
			desc:     "view thing permissions with invalid token",
			domainID: domainID,
			token:    inValidToken,
			thingID:  client.ID,
			response: []string{},
			status:   http.StatusUnauthorized,
			authnErr: svcerr.ErrAuthentication,
			err:      svcerr.ErrAuthentication,
		},
		{
			desc:     "view thing permissions with empty token",
			domainID: domainID,
			token:    "",
			thingID:  client.ID,
			response: []string{},
			status:   http.StatusUnauthorized,
			err:      apiutil.ErrBearerToken,
		},
		{
			desc:     "view thing permissions with invalid id",
			domainID: domainID,
			token:    validToken,
			authnRes: mgauthn.Session{DomainUserID: validID, UserID: validID, DomainID: domainID},
			thingID:  inValid,
			response: []string{},
			status:   http.StatusForbidden,

			err: svcerr.ErrAuthorization,
		},
		{
			desc:     "view thing permissions with empty id",
			domainID: domainID,
			token:    validToken,
			authnRes: mgauthn.Session{DomainUserID: validID, UserID: validID, DomainID: domainID},
			thingID:  "",
			response: []string{},
			status:   http.StatusBadRequest,

			err: apiutil.ErrMissingID,
		},
	}

	for _, tc := range cases {
		t.Run(tc.desc, func(t *testing.T) {
			req := testRequest{
				client: ts.Client(),
				method: http.MethodGet,
				url:    fmt.Sprintf("%s/%s/things/%s/permissions", ts.URL, tc.domainID, tc.thingID),
				token:  tc.token,
			}

			authCall := authn.On("Authenticate", mock.Anything, tc.token).Return(tc.authnRes, tc.authnErr)
			svcCall := svc.On("ViewClientPerms", mock.Anything, tc.authnRes, tc.thingID).Return(tc.response, tc.err)
			res, err := req.make()
			assert.Nil(t, err, fmt.Sprintf("%s: unexpected error %s", tc.desc, err))
			var resBody respBody
			err = json.NewDecoder(res.Body).Decode(&resBody)
			assert.Nil(t, err, fmt.Sprintf("%s: unexpected error while decoding response body: %s", tc.desc, err))
			if resBody.Err != "" || resBody.Message != "" {
				err = errors.Wrap(errors.New(resBody.Err), errors.New(resBody.Message))
			}
			assert.Equal(t, len(tc.response), len(resBody.Permissions), fmt.Sprintf("%s: expected %d got %d", tc.desc, len(tc.response), len(resBody.Permissions)))
			assert.True(t, errors.Contains(err, tc.err), fmt.Sprintf("%s: expected %s got %s\n", tc.desc, tc.err, err))
			assert.Equal(t, tc.status, res.StatusCode, fmt.Sprintf("%s: expected status code %d got %d", tc.desc, tc.status, res.StatusCode))
			svcCall.Unset()
			authCall.Unset()
		})
	}
}

func TestUpdateThing(t *testing.T) {
	ts, svc, authn := newThingsServer()
	defer ts.Close()

	newName := "newname"
	newTag := "newtag"
	newMetadata := mgclients.Metadata{"newkey": "newvalue"}

	cases := []struct {
		desc           string
		id             string
		data           string
		clientResponse mgclients.Client
		domainID       string
		token          string
		contentType    string
		status         int
		authnRes       mgauthn.Session
		authnErr       error
		err            error
	}{
		{
			desc:        "update thing with valid token",
			domainID:    domainID,
			id:          client.ID,
			authnRes:    mgauthn.Session{DomainUserID: validID, UserID: validID, DomainID: domainID},
			data:        fmt.Sprintf(`{"name":"%s","tags":["%s"],"metadata":%s}`, newName, newTag, toJSON(newMetadata)),
			token:       validToken,
			contentType: contentType,
			clientResponse: mgclients.Client{
				ID:       client.ID,
				Name:     newName,
				Tags:     []string{newTag},
				Metadata: newMetadata,
			},
			status: http.StatusOK,

			err: nil,
		},
		{
			desc:        "update thing with invalid token",
			id:          client.ID,
			data:        fmt.Sprintf(`{"name":"%s","tags":["%s"],"metadata":%s}`, newName, newTag, toJSON(newMetadata)),
			domainID:    domainID,
			token:       inValidToken,
			contentType: contentType,
			status:      http.StatusUnauthorized,
			authnErr:    svcerr.ErrAuthentication,
			err:         svcerr.ErrAuthentication,
		},
		{
			desc:        "update thing with empty token",
			id:          client.ID,
			data:        fmt.Sprintf(`{"name":"%s","tags":["%s"],"metadata":%s}`, newName, newTag, toJSON(newMetadata)),
			domainID:    domainID,
			token:       "",
			contentType: contentType,
			status:      http.StatusUnauthorized,
			err:         apiutil.ErrBearerToken,
		},
		{
			desc:        "update thing with invalid contentype",
			id:          client.ID,
			data:        fmt.Sprintf(`{"name":"%s","tags":["%s"],"metadata":%s}`, newName, newTag, toJSON(newMetadata)),
			domainID:    domainID,
			token:       validToken,
			authnRes:    mgauthn.Session{DomainUserID: validID, UserID: validID, DomainID: domainID},
			contentType: "application/xml",
			status:      http.StatusUnsupportedMediaType,

			err: apiutil.ErrValidation,
		},
		{
			desc:        "update thing with malformed data",
			id:          client.ID,
			data:        fmt.Sprintf(`{"name":%s}`, "invalid"),
			domainID:    domainID,
			token:       validToken,
			authnRes:    mgauthn.Session{DomainUserID: validID, UserID: validID, DomainID: domainID},
			contentType: contentType,
			status:      http.StatusBadRequest,

			err: apiutil.ErrValidation,
		},
		{
			desc:        "update thing with empty id",
			id:          " ",
			data:        fmt.Sprintf(`{"name":"%s","tags":["%s"],"metadata":%s}`, newName, newTag, toJSON(newMetadata)),
			domainID:    domainID,
			token:       validToken,
			authnRes:    mgauthn.Session{DomainUserID: validID, UserID: validID, DomainID: domainID},
			contentType: contentType,
			status:      http.StatusBadRequest,

			err: apiutil.ErrMissingID,
		},
		{
			desc:           "update thing with name that is too long",
			id:             client.ID,
			authnRes:       mgauthn.Session{DomainUserID: validID, UserID: validID, DomainID: domainID},
			data:           fmt.Sprintf(`{"name":"%s","tags":["%s"],"metadata":%s}`, strings.Repeat("a", api.MaxNameSize+1), newTag, toJSON(newMetadata)),
			domainID:       domainID,
			token:          validToken,
			contentType:    contentType,
			clientResponse: mgclients.Client{},
			status:         http.StatusBadRequest,
			err:            apiutil.ErrNameSize,
		},
	}

	for _, tc := range cases {
		t.Run(tc.desc, func(t *testing.T) {
			req := testRequest{
				client:      ts.Client(),
				method:      http.MethodPatch,
				url:         fmt.Sprintf("%s/%s/things/%s", ts.URL, tc.domainID, tc.id),
				contentType: tc.contentType,
				token:       tc.token,
				body:        strings.NewReader(tc.data),
			}

			authCall := authn.On("Authenticate", mock.Anything, tc.token).Return(tc.authnRes, tc.authnErr)
			svcCall := svc.On("UpdateClient", mock.Anything, tc.authnRes, mock.Anything).Return(tc.clientResponse, tc.err)
			res, err := req.make()
			assert.Nil(t, err, fmt.Sprintf("%s: unexpected error %s", tc.desc, err))

			var resBody respBody
			err = json.NewDecoder(res.Body).Decode(&resBody)
			assert.Nil(t, err, fmt.Sprintf("%s: unexpected error while decoding response body: %s", tc.desc, err))
			if resBody.Err != "" || resBody.Message != "" {
				err = errors.Wrap(errors.New(resBody.Err), errors.New(resBody.Message))
			}

			if err == nil {
				assert.Equal(t, tc.clientResponse.ID, resBody.ID, fmt.Sprintf("%s: expected %s got %s\n", tc.desc, tc.clientResponse, resBody.ID))
			}
			assert.True(t, errors.Contains(err, tc.err), fmt.Sprintf("%s: expected %s got %s\n", tc.desc, tc.err, err))
			assert.Equal(t, tc.status, res.StatusCode, fmt.Sprintf("%s: expected status code %d got %d", tc.desc, tc.status, res.StatusCode))
			svcCall.Unset()
			authCall.Unset()
		})
	}
}

func TestUpdateThingsTags(t *testing.T) {
	ts, svc, authn := newThingsServer()
	defer ts.Close()

	newTag := "newtag"

	cases := []struct {
		desc           string
		id             string
		data           string
		contentType    string
		clientResponse mgclients.Client
		domainID       string
		token          string
		status         int
		authnRes       mgauthn.Session
		authnErr       error
		err            error
	}{
		{
			desc:        "update thing tags with valid token",
			id:          client.ID,
			data:        fmt.Sprintf(`{"tags":["%s"]}`, newTag),
			contentType: contentType,
			clientResponse: mgclients.Client{
				ID:   client.ID,
				Tags: []string{newTag},
			},
			domainID: domainID,
			token:    validToken,
			authnRes: mgauthn.Session{DomainUserID: validID, UserID: validID, DomainID: domainID},
			status:   http.StatusOK,

			err: nil,
		},
		{
			desc:        "update thing tags with empty token",
			id:          client.ID,
			data:        fmt.Sprintf(`{"tags":["%s"]}`, newTag),
			contentType: contentType,
			domainID:    domainID,
			token:       "",
			status:      http.StatusUnauthorized,
			err:         apiutil.ErrBearerToken,
		},
		{
			desc:        "update thing tags with invalid token",
			id:          client.ID,
			data:        fmt.Sprintf(`{"tags":["%s"]}`, newTag),
			contentType: contentType,
			domainID:    domainID,
			token:       inValidToken,
			status:      http.StatusUnauthorized,
			authnErr:    svcerr.ErrAuthentication,
			err:         svcerr.ErrAuthentication,
		},
		{
			desc:        "update thing tags with invalid id",
			id:          client.ID,
			data:        fmt.Sprintf(`{"tags":["%s"]}`, newTag),
			contentType: contentType,
			domainID:    domainID,
			token:       validToken,
			authnRes:    mgauthn.Session{DomainUserID: validID, UserID: validID, DomainID: domainID},
			status:      http.StatusForbidden,

			err: svcerr.ErrAuthorization,
		},
		{
			desc:        "update thing tags with invalid contentype",
			id:          client.ID,
			data:        fmt.Sprintf(`{"tags":["%s"]}`, newTag),
			contentType: "application/xml",
			domainID:    domainID,
			token:       validToken,
			authnRes:    mgauthn.Session{DomainUserID: validID, UserID: validID, DomainID: domainID},
			status:      http.StatusUnsupportedMediaType,
			err:         apiutil.ErrValidation,
		},
		{
			desc:        "update things tags with empty id",
			id:          "",
			data:        fmt.Sprintf(`{"tags":["%s"]}`, newTag),
			contentType: contentType,
			domainID:    domainID,
			token:       validToken,
			authnRes:    mgauthn.Session{DomainUserID: validID, UserID: validID, DomainID: domainID},
			status:      http.StatusBadRequest,

			err: apiutil.ErrValidation,
		},
		{
			desc:        "update things with malfomed data",
			id:          client.ID,
			data:        fmt.Sprintf(`{"tags":[%s]}`, newTag),
			contentType: contentType,
			domainID:    domainID,
			token:       validToken,
			authnRes:    mgauthn.Session{DomainUserID: validID, UserID: validID, DomainID: domainID},
			status:      http.StatusBadRequest,

			err: errors.ErrMalformedEntity,
		},
	}

	for _, tc := range cases {
		t.Run(tc.desc, func(t *testing.T) {
			req := testRequest{
				client:      ts.Client(),
				method:      http.MethodPatch,
				url:         fmt.Sprintf("%s/%s/things/%s/tags", ts.URL, tc.domainID, tc.id),
				contentType: tc.contentType,
				token:       tc.token,
				body:        strings.NewReader(tc.data),
			}

			authCall := authn.On("Authenticate", mock.Anything, tc.token).Return(tc.authnRes, tc.authnErr)
			svcCall := svc.On("UpdateClientTags", mock.Anything, tc.authnRes, mock.Anything).Return(tc.clientResponse, tc.err)
			res, err := req.make()
			assert.Nil(t, err, fmt.Sprintf("%s: unexpected error %s", tc.desc, err))
			var resBody respBody
			err = json.NewDecoder(res.Body).Decode(&resBody)
			assert.Nil(t, err, fmt.Sprintf("%s: unexpected error while decoding response body: %s", tc.desc, err))
			if resBody.Err != "" || resBody.Message != "" {
				err = errors.Wrap(errors.New(resBody.Err), errors.New(resBody.Message))
			}
			assert.True(t, errors.Contains(err, tc.err), fmt.Sprintf("%s: expected %s got %s\n", tc.desc, tc.err, err))
			assert.Equal(t, tc.status, res.StatusCode, fmt.Sprintf("%s: expected status code %d got %d", tc.desc, tc.status, res.StatusCode))
			svcCall.Unset()
			authCall.Unset()
		})
	}
}

func TestUpdateClientSecret(t *testing.T) {
	ts, svc, authn := newThingsServer()
	defer ts.Close()

	cases := []struct {
		desc        string
		data        string
		client      mgclients.Client
		contentType string
		domainID    string
		token       string
		status      int
		authnRes    mgauthn.Session
		authnErr    error
		err         error
	}{
		{
			desc: "update thing secret with valid token",
			data: fmt.Sprintf(`{"secret": "%s"}`, "strongersecret"),
			client: mgclients.Client{
				ID: client.ID,
				Credentials: mgclients.Credentials{
					Identity: "clientname",
					Secret:   "strongersecret",
				},
			},
			contentType: contentType,
			domainID:    domainID,
			token:       validToken,
			authnRes:    mgauthn.Session{DomainUserID: validID, UserID: validID, DomainID: domainID},
			status:      http.StatusOK,
			err:         nil,
		},
		{
			desc: "update thing secret with empty token",
			data: fmt.Sprintf(`{"secret": "%s"}`, "strongersecret"),
			client: mgclients.Client{
				ID: client.ID,
				Credentials: mgclients.Credentials{
					Identity: "clientname",
					Secret:   "strongersecret",
				},
			},
			contentType: contentType,
			domainID:    domainID,
			token:       "",
			status:      http.StatusUnauthorized,
			err:         apiutil.ErrBearerToken,
		},
		{
			desc: "update thing secret with invalid token",
			data: fmt.Sprintf(`{"secret": "%s"}`, "strongersecret"),
			client: mgclients.Client{
				ID: client.ID,
				Credentials: mgclients.Credentials{
					Identity: "clientname",
					Secret:   "strongersecret",
				},
			},
			contentType: contentType,
			domainID:    domainID,
			token:       inValid,
			status:      http.StatusUnauthorized,
			authnErr:    svcerr.ErrAuthentication,
			err:         svcerr.ErrAuthentication,
		},
		{
			desc: "update thing secret with empty id",
			data: fmt.Sprintf(`{"secret": "%s"}`, "strongersecret"),
			client: mgclients.Client{
				ID: "",
				Credentials: mgclients.Credentials{
					Identity: "clientname",
					Secret:   "strongersecret",
				},
			},
			contentType: contentType,
			domainID:    domainID,
			token:       validToken,
			authnRes:    mgauthn.Session{DomainUserID: validID, UserID: validID, DomainID: domainID},
			status:      http.StatusBadRequest,
			err:         apiutil.ErrValidation,
		},
		{
			desc: "update thing secret with empty secret",
			data: fmt.Sprintf(`{"secret": "%s"}`, ""),
			client: mgclients.Client{
				ID: client.ID,
				Credentials: mgclients.Credentials{
					Identity: "clientname",
					Secret:   "",
				},
			},
			contentType: contentType,
			domainID:    domainID,
			token:       validToken,
			authnRes:    mgauthn.Session{DomainUserID: validID, UserID: validID, DomainID: domainID},
			status:      http.StatusBadRequest,

			err: apiutil.ErrValidation,
		},
		{
			desc: "update thing secret with invalid contentype",
			data: fmt.Sprintf(`{"secret": "%s"}`, ""),
			client: mgclients.Client{
				ID: client.ID,
				Credentials: mgclients.Credentials{
					Identity: "clientname",
					Secret:   "",
				},
			},
			contentType: "application/xml",
			domainID:    domainID,
			token:       validToken,
			authnRes:    mgauthn.Session{DomainUserID: validID, UserID: validID, DomainID: domainID},
			status:      http.StatusUnsupportedMediaType,

			err: apiutil.ErrValidation,
		},
		{
			desc: "update thing secret with malformed data",
			data: fmt.Sprintf(`{"secret": %s}`, "invalid"),
			client: mgclients.Client{
				ID: client.ID,
				Credentials: mgclients.Credentials{
					Identity: "clientname",
					Secret:   "",
				},
			},
			contentType: contentType,
			domainID:    domainID,
			token:       validToken,
			authnRes:    mgauthn.Session{DomainUserID: validID, UserID: validID, DomainID: domainID},
			status:      http.StatusBadRequest,

			err: apiutil.ErrValidation,
		},
	}

	for _, tc := range cases {
		t.Run(tc.desc, func(t *testing.T) {
			req := testRequest{
				client:      ts.Client(),
				method:      http.MethodPatch,
				url:         fmt.Sprintf("%s/%s/things/%s/secret", ts.URL, tc.domainID, tc.client.ID),
				contentType: tc.contentType,
				token:       tc.token,
				body:        strings.NewReader(tc.data),
			}

			authCall := authn.On("Authenticate", mock.Anything, tc.token).Return(tc.authnRes, tc.authnErr)
			svcCall := svc.On("UpdateClientSecret", mock.Anything, tc.authnRes, tc.client.ID, mock.Anything).Return(tc.client, tc.err)
			res, err := req.make()
			assert.Nil(t, err, fmt.Sprintf("%s: unexpected error %s", tc.desc, err))
			var resBody respBody
			err = json.NewDecoder(res.Body).Decode(&resBody)
			assert.Nil(t, err, fmt.Sprintf("%s: unexpected error while decoding response body: %s", tc.desc, err))
			if resBody.Err != "" || resBody.Message != "" {
				err = errors.Wrap(errors.New(resBody.Err), errors.New(resBody.Message))
			}
			assert.True(t, errors.Contains(err, tc.err), fmt.Sprintf("%s: expected %s got %s\n", tc.desc, tc.err, err))
			assert.Equal(t, tc.status, res.StatusCode, fmt.Sprintf("%s: expected status code %d got %d", tc.desc, tc.status, res.StatusCode))
			svcCall.Unset()
			authCall.Unset()
		})
	}
}

func TestEnableThing(t *testing.T) {
	ts, svc, authn := newThingsServer()
	defer ts.Close()

	cases := []struct {
		desc     string
		client   mgclients.Client
		response mgclients.Client
		domainID string
		token    string
		status   int
		authnRes mgauthn.Session
		authnErr error
		err      error
	}{
		{
			desc:   "enable thing with valid token",
			client: client,
			response: mgclients.Client{
				ID:     client.ID,
				Status: mgclients.EnabledStatus,
			},
			domainID: domainID,
			token:    validToken,
			authnRes: mgauthn.Session{DomainUserID: validID, UserID: validID, DomainID: domainID},
			status:   http.StatusOK,

			err: nil,
		},
		{
			desc:     "enable thing with invalid token",
			client:   client,
			domainID: domainID,
			token:    inValidToken,
			status:   http.StatusUnauthorized,
			authnErr: svcerr.ErrAuthentication,
			err:      svcerr.ErrAuthentication,
		},
		{
			desc: "enable thing with empty id",
			client: mgclients.Client{
				ID: "",
			},
			domainID: domainID,
			token:    validToken,
			authnRes: mgauthn.Session{DomainUserID: validID, UserID: validID, DomainID: domainID},
			status:   http.StatusBadRequest,

			err: apiutil.ErrValidation,
		},
	}

	for _, tc := range cases {
		t.Run(tc.desc, func(t *testing.T) {
			data := toJSON(tc.client)
			req := testRequest{
				client:      ts.Client(),
				method:      http.MethodPost,
				url:         fmt.Sprintf("%s/%s/things/%s/enable", ts.URL, tc.domainID, tc.client.ID),
				contentType: contentType,
				token:       tc.token,
				body:        strings.NewReader(data),
			}

			authCall := authn.On("Authenticate", mock.Anything, tc.token).Return(tc.authnRes, tc.authnErr)
			svcCall := svc.On("EnableClient", mock.Anything, tc.authnRes, tc.client.ID).Return(tc.response, tc.err)
			res, err := req.make()
			assert.Nil(t, err, fmt.Sprintf("%s: unexpected error %s", tc.desc, err))
			var resBody respBody
			err = json.NewDecoder(res.Body).Decode(&resBody)
			assert.Nil(t, err, fmt.Sprintf("%s: unexpected error while decoding response body: %s", tc.desc, err))
			if resBody.Err != "" || resBody.Message != "" {
				err = errors.Wrap(errors.New(resBody.Err), errors.New(resBody.Message))
			}
			if err == nil {
				assert.Equal(t, tc.response.Status, resBody.Status, fmt.Sprintf("%s: expected %s got %s\n", tc.desc, tc.response.Status, resBody.Status))
			}
			assert.True(t, errors.Contains(err, tc.err), fmt.Sprintf("%s: expected %s got %s\n", tc.desc, tc.err, err))
			assert.Equal(t, tc.status, res.StatusCode, fmt.Sprintf("%s: expected status code %d got %d", tc.desc, tc.status, res.StatusCode))
			svcCall.Unset()
			authCall.Unset()
		})
	}
}

func TestDisableThing(t *testing.T) {
	ts, svc, authn := newThingsServer()
	defer ts.Close()

	cases := []struct {
		desc     string
		client   mgclients.Client
		response mgclients.Client
		domainID string
		token    string
		status   int
		authnRes mgauthn.Session
		authnErr error
		err      error
	}{
		{
			desc:   "disable thing with valid token",
			client: client,
			response: mgclients.Client{
				ID:     client.ID,
				Status: mgclients.DisabledStatus,
			},
			domainID: domainID,
			token:    validToken,
			authnRes: mgauthn.Session{DomainUserID: validID, UserID: validID, DomainID: domainID},
			status:   http.StatusOK,

			err: nil,
		},
		{
			desc:     "disable thing with invalid token",
			client:   client,
			domainID: domainID,
			token:    inValidToken,
			status:   http.StatusUnauthorized,
			authnErr: svcerr.ErrAuthentication,
			err:      svcerr.ErrAuthentication,
		},
		{
			desc: "disable thing with empty id",
			client: mgclients.Client{
				ID: "",
			},
			domainID: domainID,
			token:    validToken,
			authnRes: mgauthn.Session{DomainUserID: validID, UserID: validID, DomainID: domainID},
			status:   http.StatusBadRequest,

			err: apiutil.ErrValidation,
		},
	}

	for _, tc := range cases {
		t.Run(tc.desc, func(t *testing.T) {
			data := toJSON(tc.client)
			req := testRequest{
				client:      ts.Client(),
				method:      http.MethodPost,
				url:         fmt.Sprintf("%s/%s/things/%s/disable", ts.URL, tc.domainID, tc.client.ID),
				contentType: contentType,
				token:       tc.token,
				body:        strings.NewReader(data),
			}

			authCall := authn.On("Authenticate", mock.Anything, tc.token).Return(tc.authnRes, tc.authnErr)
			svcCall := svc.On("DisableClient", mock.Anything, tc.authnRes, tc.client.ID).Return(tc.response, tc.err)
			res, err := req.make()
			assert.Nil(t, err, fmt.Sprintf("%s: unexpected error %s", tc.desc, err))
			var resBody respBody
			err = json.NewDecoder(res.Body).Decode(&resBody)
			assert.Nil(t, err, fmt.Sprintf("%s: unexpected error while decoding response body: %s", tc.desc, err))
			if resBody.Err != "" || resBody.Message != "" {
				err = errors.Wrap(errors.New(resBody.Err), errors.New(resBody.Message))
			}
			if err == nil {
				assert.Equal(t, tc.response.Status, resBody.Status, fmt.Sprintf("%s: expected %s got %s\n", tc.desc, tc.response.Status, resBody.Status))
			}
			assert.True(t, errors.Contains(err, tc.err), fmt.Sprintf("%s: expected %s got %s\n", tc.desc, tc.err, err))
			assert.Equal(t, tc.status, res.StatusCode, fmt.Sprintf("%s: expected status code %d got %d", tc.desc, tc.status, res.StatusCode))
			svcCall.Unset()
			authCall.Unset()
		})
	}
}

func TestShareThing(t *testing.T) {
	ts, svc, authn := newThingsServer()
	defer ts.Close()

	cases := []struct {
		desc        string
		data        string
		thingID     string
		domainID    string
		token       string
		contentType string
		status      int
		authnRes    mgauthn.Session
		authnErr    error
		err         error
	}{
		{
			desc:        "share thing with valid token",
			data:        fmt.Sprintf(`{"relation": "%s", "user_ids" : ["%s", "%s"]}`, "editor", validID, validID),
			thingID:     client.ID,
			domainID:    domainID,
			token:       validToken,
			authnRes:    mgauthn.Session{DomainUserID: validID, UserID: validID, DomainID: domainID},
			contentType: contentType,
			status:      http.StatusCreated,

			err: nil,
		},
		{
			desc:        "share thing with invalid token",
			data:        fmt.Sprintf(`{"relation": "%s", "user_ids" : ["%s", "%s"]}`, "editor", validID, validID),
			thingID:     client.ID,
			domainID:    domainID,
			token:       inValidToken,
			contentType: contentType,
			status:      http.StatusUnauthorized,
			authnErr:    svcerr.ErrAuthentication,
			err:         svcerr.ErrAuthentication,
		},
		{
			desc:        "share thing with empty token",
			data:        fmt.Sprintf(`{"relation": "%s", "user_ids" : ["%s", "%s"]}`, "editor", validID, validID),
			thingID:     client.ID,
			domainID:    domainID,
			token:       "",
			contentType: contentType,
			status:      http.StatusUnauthorized,
			err:         apiutil.ErrBearerToken,
		},
		{
			desc:        "share thing with empty id",
			data:        fmt.Sprintf(`{"relation": "%s", "user_ids" : ["%s", "%s"]}`, "editor", validID, validID),
			thingID:     " ",
			domainID:    domainID,
			token:       validToken,
			authnRes:    mgauthn.Session{DomainUserID: validID, UserID: validID, DomainID: domainID},
			contentType: contentType,
			status:      http.StatusBadRequest,

			err: apiutil.ErrMissingID,
		},
		{
			desc:        "share thing with missing relation",
			data:        fmt.Sprintf(`{"relation": "%s", user_ids" : ["%s", "%s"]}`, " ", validID, validID),
			thingID:     client.ID,
			domainID:    domainID,
			token:       validToken,
			authnRes:    mgauthn.Session{DomainUserID: validID, UserID: validID, DomainID: domainID},
			contentType: contentType,
			status:      http.StatusBadRequest,

			err: apiutil.ErrMissingRelation,
		},
		{
			desc:        "share thing with malformed data",
			data:        fmt.Sprintf(`{"relation": "%s", "user_ids" : [%s, "%s"]}`, "editor", "invalid", validID),
			thingID:     client.ID,
			domainID:    domainID,
			token:       validToken,
			authnRes:    mgauthn.Session{DomainUserID: validID, UserID: validID, DomainID: domainID},
			contentType: contentType,
			status:      http.StatusBadRequest,

			err: apiutil.ErrValidation,
		},
		{
			desc:        "share thing with empty thing id",
			data:        fmt.Sprintf(`{"relation": "%s", "user_ids" : ["%s", "%s"]}`, "editor", validID, validID),
			thingID:     "",
			domainID:    domainID,
			token:       validToken,
			authnRes:    mgauthn.Session{DomainUserID: validID, UserID: validID, DomainID: domainID},
			contentType: contentType,
			status:      http.StatusBadRequest,

			err: apiutil.ErrValidation,
		},
		{
			desc:        "share thing with empty relation",
			data:        fmt.Sprintf(`{"relation": "%s", "user_ids" : ["%s", "%s"]}`, " ", validID, validID),
			thingID:     client.ID,
			domainID:    domainID,
			token:       validToken,
			authnRes:    mgauthn.Session{DomainUserID: validID, UserID: validID, DomainID: domainID},
			contentType: contentType,
			status:      http.StatusBadRequest,

			err: apiutil.ErrMissingRelation,
		},
		{
			desc:        "share thing with empty user ids",
			data:        fmt.Sprintf(`{"relation": "%s", "user_ids" : [" ", " "]}`, "editor"),
			thingID:     client.ID,
			domainID:    domainID,
			token:       validToken,
			authnRes:    mgauthn.Session{DomainUserID: validID, UserID: validID, DomainID: domainID},
			contentType: contentType,
			status:      http.StatusBadRequest,

			err: apiutil.ErrValidation,
		},
		{
			desc:        "share thing with invalid content type",
			data:        fmt.Sprintf(`{"relation": "%s", "user_ids" : ["%s", "%s"]}`, "editor", validID, validID),
			thingID:     client.ID,
			domainID:    domainID,
			token:       validToken,
			authnRes:    mgauthn.Session{DomainUserID: validID, UserID: validID, DomainID: domainID},
			contentType: "application/xml",
			status:      http.StatusUnsupportedMediaType,

			err: apiutil.ErrValidation,
		},
	}

	for _, tc := range cases {
		t.Run(tc.desc, func(t *testing.T) {
			req := testRequest{
				client:      ts.Client(),
				method:      http.MethodPost,
				url:         fmt.Sprintf("%s/%s/things/%s/share", ts.URL, tc.domainID, tc.thingID),
				contentType: tc.contentType,
				token:       tc.token,
				body:        strings.NewReader(tc.data),
			}

			authCall := authn.On("Authenticate", mock.Anything, tc.token).Return(tc.authnRes, tc.authnErr)
			svcCall := svc.On("Share", mock.Anything, tc.authnRes, tc.thingID, mock.Anything, mock.Anything, mock.Anything).Return(tc.err)
			res, err := req.make()
			assert.Nil(t, err, fmt.Sprintf("%s: unexpected error %s", tc.desc, err))
			assert.Equal(t, tc.status, res.StatusCode, fmt.Sprintf("%s: expected status code %d got %d", tc.desc, tc.status, res.StatusCode))
			svcCall.Unset()
			authCall.Unset()
		})
	}
}

func TestUnShareThing(t *testing.T) {
	ts, svc, authn := newThingsServer()
	defer ts.Close()

	cases := []struct {
		desc        string
		data        string
		thingID     string
		domainID    string
		token       string
		contentType string
		status      int
		authnRes    mgauthn.Session
		authnErr    error
		err         error
	}{
		{
			desc:        "unshare thing with valid token",
			data:        fmt.Sprintf(`{"relation": "%s", "user_ids" : ["%s", "%s"]}`, "editor", validID, validID),
			thingID:     client.ID,
			domainID:    domainID,
			token:       validToken,
			authnRes:    mgauthn.Session{DomainUserID: validID, UserID: validID, DomainID: domainID},
			contentType: contentType,
			status:      http.StatusNoContent,

			err: nil,
		},
		{
			desc:        "unshare thing with invalid token",
			data:        fmt.Sprintf(`{"relation": "%s", "user_ids" : ["%s", "%s"]}`, "editor", validID, validID),
			thingID:     client.ID,
			domainID:    domainID,
			token:       inValidToken,
			contentType: contentType,
			status:      http.StatusUnauthorized,
			authnErr:    svcerr.ErrAuthentication,
			err:         svcerr.ErrAuthentication,
		},
		{
			desc:        "unshare thing with empty token",
			data:        fmt.Sprintf(`{"relation": "%s", "user_ids" : ["%s", "%s"]}`, "editor", validID, validID),
			thingID:     client.ID,
			domainID:    domainID,
			token:       "",
			contentType: contentType,
			status:      http.StatusUnauthorized,
			err:         apiutil.ErrBearerToken,
		},
		{
			desc:        "unshare thing with empty id",
			data:        fmt.Sprintf(`{"relation": "%s", "user_ids" : ["%s", "%s"]}`, "editor", validID, validID),
			thingID:     " ",
			domainID:    domainID,
			token:       validToken,
			authnRes:    mgauthn.Session{DomainUserID: validID, UserID: validID, DomainID: domainID},
			contentType: contentType,
			status:      http.StatusBadRequest,

			err: apiutil.ErrMissingID,
		},
		{
			desc:        "unshare thing with missing relation",
			data:        fmt.Sprintf(`{"relation": "%s", user_ids" : ["%s", "%s"]}`, " ", validID, validID),
			thingID:     client.ID,
			domainID:    domainID,
			token:       validToken,
			authnRes:    mgauthn.Session{DomainUserID: validID, UserID: validID, DomainID: domainID},
			contentType: contentType,
			status:      http.StatusBadRequest,

			err: apiutil.ErrMissingRelation,
		},
		{
			desc:        "unshare thing with malformed data",
			data:        fmt.Sprintf(`{"relation": "%s", "user_ids" : [%s, "%s"]}`, "editor", "invalid", validID),
			thingID:     client.ID,
			domainID:    domainID,
			token:       validToken,
			authnRes:    mgauthn.Session{DomainUserID: validID, UserID: validID, DomainID: domainID},
			contentType: contentType,
			status:      http.StatusBadRequest,

			err: apiutil.ErrValidation,
		},
		{
			desc:        "unshare thing with empty thing id",
			data:        fmt.Sprintf(`{"relation": "%s", "user_ids" : ["%s", "%s"]}`, "editor", validID, validID),
			thingID:     "",
			domainID:    domainID,
			token:       validToken,
			authnRes:    mgauthn.Session{DomainUserID: validID, UserID: validID, DomainID: domainID},
			contentType: contentType,
			status:      http.StatusBadRequest,

			err: apiutil.ErrValidation,
		},
		{
			desc:        "unshare thing with empty relation",
			data:        fmt.Sprintf(`{"relation": "%s", "user_ids" : ["%s", "%s"]}`, " ", validID, validID),
			thingID:     client.ID,
			domainID:    domainID,
			token:       validToken,
			authnRes:    mgauthn.Session{DomainUserID: validID, UserID: validID, DomainID: domainID},
			contentType: contentType,
			status:      http.StatusBadRequest,

			err: apiutil.ErrMissingRelation,
		},
		{
			desc:        "unshare thing with empty user ids",
			data:        fmt.Sprintf(`{"relation": "%s", "user_ids" : [" ", " "]}`, "editor"),
			thingID:     client.ID,
			domainID:    domainID,
			token:       validToken,
			authnRes:    mgauthn.Session{DomainUserID: validID, UserID: validID, DomainID: domainID},
			contentType: contentType,
			status:      http.StatusBadRequest,

			err: apiutil.ErrValidation,
		},
		{
			desc:        "unshare thing with invalid content type",
			data:        fmt.Sprintf(`{"relation": "%s", "user_ids" : ["%s", "%s"]}`, "editor", validID, validID),
			thingID:     client.ID,
			domainID:    domainID,
			token:       validToken,
			authnRes:    mgauthn.Session{DomainUserID: validID, UserID: validID, DomainID: domainID},
			contentType: "application/xml",
			status:      http.StatusUnsupportedMediaType,

			err: apiutil.ErrValidation,
		},
	}

	for _, tc := range cases {
		t.Run(tc.desc, func(t *testing.T) {
			req := testRequest{
				client:      ts.Client(),
				method:      http.MethodPost,
				url:         fmt.Sprintf("%s/%s/things/%s/unshare", ts.URL, tc.domainID, tc.thingID),
				contentType: tc.contentType,
				token:       tc.token,
				body:        strings.NewReader(tc.data),
			}

			authCall := authn.On("Authenticate", mock.Anything, tc.token).Return(tc.authnRes, tc.authnErr)
			svcCall := svc.On("Unshare", mock.Anything, tc.authnRes, tc.thingID, mock.Anything, mock.Anything, mock.Anything).Return(tc.err)
			res, err := req.make()
			assert.Nil(t, err, fmt.Sprintf("%s: unexpected error %s", tc.desc, err))
			assert.Equal(t, tc.status, res.StatusCode, fmt.Sprintf("%s: expected status code %d got %d", tc.desc, tc.status, res.StatusCode))
			svcCall.Unset()
			authCall.Unset()
		})
	}
}

func TestDeleteThing(t *testing.T) {
	ts, svc, authn := newThingsServer()
	defer ts.Close()

	cases := []struct {
		desc     string
		id       string
		domainID string
		token    string
		status   int
		authnRes mgauthn.Session
		authnErr error
		err      error
	}{
		{
			desc:     "delete thing with valid token",
			id:       client.ID,
			domainID: domainID,
			token:    validToken,
			authnRes: mgauthn.Session{DomainUserID: validID, UserID: validID, DomainID: domainID},
			status:   http.StatusNoContent,

			err: nil,
		},
		{
			desc:     "delete thing with invalid token",
			id:       client.ID,
			domainID: domainID,
			token:    inValidToken,
			authnRes: mgauthn.Session{},
			status:   http.StatusUnauthorized,
			authnErr: svcerr.ErrAuthentication,
			err:      svcerr.ErrAuthentication,
		},
		{
			desc:     "delete thing with empty token",
			id:       client.ID,
			domainID: domainID,
			token:    "",
			status:   http.StatusUnauthorized,
			err:      apiutil.ErrBearerToken,
		},
		{
			desc:     "delete thing with empty id",
			id:       " ",
			domainID: domainID,
			token:    validToken,
			authnRes: mgauthn.Session{DomainUserID: validID, UserID: validID, DomainID: domainID},
			status:   http.StatusBadRequest,

			err: apiutil.ErrMissingID,
		},
	}

	for _, tc := range cases {
		t.Run(tc.desc, func(t *testing.T) {
			req := testRequest{
				client: ts.Client(),
				method: http.MethodDelete,
				url:    fmt.Sprintf("%s/%s/things/%s", ts.URL, tc.domainID, tc.id),
				token:  tc.token,
			}

			authCall := authn.On("Authenticate", mock.Anything, tc.token).Return(tc.authnRes, tc.authnErr)
			svcCall := svc.On("DeleteClient", mock.Anything, tc.authnRes, tc.id).Return(tc.err)
			res, err := req.make()
			assert.Nil(t, err, fmt.Sprintf("%s: unexpected error %s", tc.desc, err))
			assert.Equal(t, tc.status, res.StatusCode, fmt.Sprintf("%s: expected status code %d got %d", tc.desc, tc.status, res.StatusCode))
			svcCall.Unset()
			authCall.Unset()
		})
	}
}

func TestListMembers(t *testing.T) {
	ts, svc, authn := newThingsServer()
	defer ts.Close()

	cases := []struct {
		desc                string
		query               string
		groupID             string
		domainID            string
		token               string
		listMembersResponse mgclients.MembersPage
		status              int
		authnRes            mgauthn.Session
		authnErr            error
		err                 error
	}{
		{
			desc:     "list members with valid token",
			domainID: domainID,
			token:    validToken,
			authnRes: mgauthn.Session{DomainUserID: validID, UserID: validID, DomainID: domainID},
			groupID:  client.ID,
			listMembersResponse: mgclients.MembersPage{
				Page: mgclients.Page{
					Total: 1,
				},
				Members: []mgclients.Client{client},
			},
			status: http.StatusOK,

			err: nil,
		},
		{
			desc:     "list members with empty token",
			domainID: domainID,
			token:    "",
			groupID:  client.ID,
			status:   http.StatusUnauthorized,
			err:      apiutil.ErrBearerToken,
		},
		{
			desc:     "list members with invalid token",
			domainID: domainID,
			token:    inValidToken,
			groupID:  client.ID,
			status:   http.StatusUnauthorized,
			authnErr: svcerr.ErrAuthentication,
			err:      svcerr.ErrAuthentication,
		},
		{
			desc:     "list members with offset",
			domainID: domainID,
			token:    validToken,
			authnRes: mgauthn.Session{DomainUserID: validID, UserID: validID, DomainID: domainID},
			query:    "offset=1",
			groupID:  client.ID,
			listMembersResponse: mgclients.MembersPage{
				Page: mgclients.Page{
					Offset: 1,
					Total:  1,
				},
				Members: []mgclients.Client{client},
			},
			status: http.StatusOK,

			err: nil,
		},
		{
			desc:     "list members with invalid offset",
			domainID: domainID,
			token:    validToken,
			authnRes: mgauthn.Session{DomainUserID: validID, UserID: validID, DomainID: domainID},
			query:    "offset=invalid",
			groupID:  client.ID,
			status:   http.StatusBadRequest,

			err: apiutil.ErrValidation,
		},
		{
			desc:     "list members with limit",
			domainID: domainID,
			token:    validToken,
			authnRes: mgauthn.Session{DomainUserID: validID, UserID: validID, DomainID: domainID},
			query:    "limit=1",
			groupID:  client.ID,
			listMembersResponse: mgclients.MembersPage{
				Page: mgclients.Page{
					Limit: 1,
					Total: 1,
				},
				Members: []mgclients.Client{client},
			},
			status: http.StatusOK,

			err: nil,
		},
		{
			desc:     "list members with invalid limit",
			domainID: domainID,
			token:    validToken,
			authnRes: mgauthn.Session{DomainUserID: validID, UserID: validID, DomainID: domainID},
			query:    "limit=invalid",
			groupID:  client.ID,
			status:   http.StatusBadRequest,

			err: apiutil.ErrValidation,
		},
		{
			desc:     "list members with limit greater than 100",
			domainID: domainID,
			token:    validToken,
			authnRes: mgauthn.Session{DomainUserID: validID, UserID: validID, DomainID: domainID},
			query:    fmt.Sprintf("limit=%d", api.MaxLimitSize+1),
			groupID:  client.ID,
			status:   http.StatusBadRequest,

			err: apiutil.ErrValidation,
		},
		{
			desc:     "list members with channel_id",
			domainID: domainID,
			token:    validToken,
			authnRes: mgauthn.Session{DomainUserID: validID, UserID: validID, DomainID: domainID},
			query:    fmt.Sprintf("channel_id=%s", validID),
			groupID:  client.ID,
			listMembersResponse: mgclients.MembersPage{
				Page: mgclients.Page{
					Total: 1,
				},
				Members: []mgclients.Client{client},
			},
			status: http.StatusOK,

			err: nil,
		},
		{
			desc:     "list members with invalid channel_id",
			domainID: domainID,
			token:    validToken,
			authnRes: mgauthn.Session{DomainUserID: validID, UserID: validID, DomainID: domainID},
			query:    "channel_id=invalid",
			groupID:  client.ID,
			status:   http.StatusBadRequest,

			err: apiutil.ErrValidation,
		},
		{
			desc:     "list members with duplicate channel_id",
			domainID: domainID,
			token:    validToken,
			authnRes: mgauthn.Session{DomainUserID: validID, UserID: validID, DomainID: domainID},
			query:    fmt.Sprintf("channel_id=%s&channel_id=%s", validID, validID),
			groupID:  client.ID,
			status:   http.StatusBadRequest,

			err: apiutil.ErrValidation,
		},
		{
			desc:     "list members with connected set",
			domainID: domainID,
			token:    validToken,
			authnRes: mgauthn.Session{DomainUserID: validID, UserID: validID, DomainID: domainID},
			query:    "connected=true",
			groupID:  client.ID,
			listMembersResponse: mgclients.MembersPage{
				Page: mgclients.Page{
					Total: 1,
				},
				Members: []mgclients.Client{client},
			},
			status: http.StatusOK,

			err: nil,
		},
		{
			desc:     "list members with invalid connected set",
			domainID: domainID,
			token:    validToken,
			authnRes: mgauthn.Session{DomainUserID: validID, UserID: validID, DomainID: domainID},
			query:    "connected=invalid",
			groupID:  client.ID,
			status:   http.StatusBadRequest,

			err: apiutil.ErrValidation,
		},
		{
			desc:     "list members with duplicate connected set",
			domainID: domainID,
			token:    validToken,
			authnRes: mgauthn.Session{DomainUserID: validID, UserID: validID, DomainID: domainID},
			query:    "connected=true&connected=false",
			status:   http.StatusBadRequest,

			err: apiutil.ErrValidation,
		},
		{
			desc:     "list members with empty group id",
			domainID: domainID,
			token:    validToken,
			authnRes: mgauthn.Session{DomainUserID: validID, UserID: validID, DomainID: domainID},
			query:    "",
			groupID:  "",
			status:   http.StatusBadRequest,

			err: apiutil.ErrValidation,
		},
		{
			desc:  "list members with status",
			query: fmt.Sprintf("status=%s", mgclients.EnabledStatus),
			listMembersResponse: mgclients.MembersPage{
				Page: mgclients.Page{
					Total: 1,
				},
				Members: []mgclients.Client{client},
			},
			domainID: domainID,
			token:    validToken,
			authnRes: mgauthn.Session{DomainUserID: validID, UserID: validID, DomainID: domainID},
			groupID:  client.ID,
			status:   http.StatusOK,

			err: nil,
		},
		{
			desc:     "list members with invalid status",
			query:    "status=invalid",
			domainID: domainID,
			token:    validToken,
			authnRes: mgauthn.Session{DomainUserID: validID, UserID: validID, DomainID: domainID},
			groupID:  client.ID,
			status:   http.StatusBadRequest,

			err: apiutil.ErrValidation,
		},
		{
			desc:     "list members with duplicate status",
			query:    fmt.Sprintf("status=%s&status=%s", mgclients.EnabledStatus, mgclients.DisabledStatus),
			domainID: domainID,
			token:    validToken,
			authnRes: mgauthn.Session{DomainUserID: validID, UserID: validID, DomainID: domainID},
			groupID:  client.ID,
			status:   http.StatusBadRequest,

			err: apiutil.ErrValidation,
		},
		{
			desc:     "list members with metadata",
			domainID: domainID,
			token:    validToken,
			authnRes: mgauthn.Session{DomainUserID: validID, UserID: validID, DomainID: domainID},
			listMembersResponse: mgclients.MembersPage{
				Page: mgclients.Page{
					Total: 1,
				},
				Members: []mgclients.Client{client},
			},
			groupID: client.ID,
			query:   "metadata=%7B%22domain%22%3A%20%22example.com%22%7D&",
			status:  http.StatusOK,

			err: nil,
		},
		{
			desc:     "list members with invalid metadata",
			query:    "metadata=invalid",
			groupID:  client.ID,
			domainID: domainID,
			token:    validToken,
			authnRes: mgauthn.Session{DomainUserID: validID, UserID: validID, DomainID: domainID},
			status:   http.StatusBadRequest,

			err: apiutil.ErrValidation,
		},
		{
			desc:     "list members with duplicate metadata",
			query:    "metadata=%7B%22domain%22%3A%20%22example.com%22%7D&metadata=%7B%22domain%22%3A%20%22example.com%22%7D",
			groupID:  client.ID,
			domainID: domainID,
			token:    validToken,
			authnRes: mgauthn.Session{DomainUserID: validID, UserID: validID, DomainID: domainID},
			status:   http.StatusBadRequest,

			err: apiutil.ErrInvalidQueryParams,
		},
		{
			desc:  "list members with permission",
			query: fmt.Sprintf("permission=%s", "view"),
			listMembersResponse: mgclients.MembersPage{
				Page: mgclients.Page{
					Total: 1,
				},
				Members: []mgclients.Client{client},
			},
			domainID: domainID,
			token:    validToken,
			authnRes: mgauthn.Session{DomainUserID: validID, UserID: validID, DomainID: domainID},
			groupID:  client.ID,
			status:   http.StatusOK,

			err: nil,
		},
		{
			desc:     "list members with duplicate permission",
			query:    fmt.Sprintf("permission=%s&permission=%s", "view", "edit"),
			domainID: domainID,
			token:    validToken,
			authnRes: mgauthn.Session{DomainUserID: validID, UserID: validID, DomainID: domainID},
			groupID:  client.ID,
			status:   http.StatusBadRequest,

			err: apiutil.ErrValidation,
		},
		{
			desc:     "list members with list permission",
			query:    "list_perms=true",
			domainID: domainID,
			token:    validToken,
			authnRes: mgauthn.Session{DomainUserID: validID, UserID: validID, DomainID: domainID},
			listMembersResponse: mgclients.MembersPage{
				Page: mgclients.Page{
					Total: 1,
				},
				Members: []mgclients.Client{client},
			},
			groupID: client.ID,
			status:  http.StatusOK,

			err: nil,
		},
		{
			desc:     "list members with invalid list permission",
			query:    "list_perms=invalid",
			domainID: domainID,
			token:    validToken,
			authnRes: mgauthn.Session{DomainUserID: validID, UserID: validID, DomainID: domainID},
			groupID:  client.ID,
			status:   http.StatusBadRequest,

			err: apiutil.ErrValidation,
		},
		{
			desc:     "list members with duplicate list permission",
			query:    "list_perms=true&list_perms=false",
			domainID: domainID,
			token:    validToken,
			authnRes: mgauthn.Session{DomainUserID: validID, UserID: validID, DomainID: domainID},
			groupID:  client.ID,
			status:   http.StatusBadRequest,

			err: apiutil.ErrValidation,
		},
		{
			desc:     "list members with all query params",
			query:    fmt.Sprintf("offset=1&limit=1&channel_id=%s&connected=true&status=%s&metadata=%s&permission=%s&list_perms=true", validID, mgclients.EnabledStatus, "%7B%22domain%22%3A%20%22example.com%22%7D", "view"),
			domainID: domainID,
			token:    validToken,
			authnRes: mgauthn.Session{DomainUserID: validID, UserID: validID, DomainID: domainID},
			groupID:  client.ID,
			listMembersResponse: mgclients.MembersPage{
				Page: mgclients.Page{
					Offset: 1,
					Limit:  1,
					Total:  1,
				},
				Members: []mgclients.Client{client},
			},
			status: http.StatusOK,

			err: nil,
		},
	}

	for _, tc := range cases {
		t.Run(tc.desc, func(t *testing.T) {
			req := testRequest{
				client:      ts.Client(),
				method:      http.MethodGet,
				url:         ts.URL + fmt.Sprintf("/%s/channels/%s/things?", tc.domainID, tc.groupID) + tc.query,
				contentType: contentType,
				token:       tc.token,
			}

			authCall := authn.On("Authenticate", mock.Anything, tc.token).Return(tc.authnRes, tc.authnErr)
			svcCall := svc.On("ListClientsByGroup", mock.Anything, tc.authnRes, mock.Anything, mock.Anything).Return(tc.listMembersResponse, tc.err)
			res, err := req.make()
			assert.Nil(t, err, fmt.Sprintf("%s: unexpected error %s", tc.desc, err))

			var bodyRes respBody
			err = json.NewDecoder(res.Body).Decode(&bodyRes)
			assert.Nil(t, err, fmt.Sprintf("%s: unexpected error while decoding response body: %s", tc.desc, err))
			if bodyRes.Err != "" || bodyRes.Message != "" {
				err = errors.Wrap(errors.New(bodyRes.Err), errors.New(bodyRes.Message))
			}
			assert.True(t, errors.Contains(err, tc.err), fmt.Sprintf("%s: expected %s got %s\n", tc.desc, tc.err, err))
			assert.Equal(t, tc.status, res.StatusCode, fmt.Sprintf("%s: expected status code %d got %d", tc.desc, tc.status, res.StatusCode))
			svcCall.Unset()
			authCall.Unset()
		})
	}
}

<<<<<<< HEAD
=======
func TestAssignUsers(t *testing.T) {
	ts, _, gsvc, authn := newThingsServer()
	defer ts.Close()

	cases := []struct {
		desc        string
		domainID    string
		token       string
		groupID     string
		reqBody     interface{}
		contentType string
		status      int
		authnRes    mgauthn.Session
		authnErr    error
		err         error
	}{
		{
			desc:     "assign users to a group successfully",
			domainID: domainID,
			token:    validToken,
			authnRes: mgauthn.Session{DomainUserID: validID, UserID: validID, DomainID: domainID},
			groupID:  validID,
			reqBody: groupReqBody{
				Relation: "member",
				UserIDs:  []string{testsutil.GenerateUUID(t), testsutil.GenerateUUID(t)},
			},
			contentType: contentType,
			status:      http.StatusCreated,

			err: nil,
		},
		{
			desc:     "assign users to a group with invalid token",
			domainID: domainID,
			token:    inValidToken,
			authnRes: mgauthn.Session{},
			groupID:  validID,
			reqBody: groupReqBody{
				Relation: "member",
				UserIDs:  []string{testsutil.GenerateUUID(t), testsutil.GenerateUUID(t)},
			},
			contentType: contentType,
			status:      http.StatusUnauthorized,
			authnErr:    svcerr.ErrAuthentication,
			err:         svcerr.ErrAuthentication,
		},
		{
			desc:     "assign users to a group with empty token",
			domainID: domainID,
			token:    "",
			groupID:  validID,
			reqBody: groupReqBody{
				Relation: "member",
				UserIDs:  []string{testsutil.GenerateUUID(t), testsutil.GenerateUUID(t)},
			},
			contentType: contentType,
			status:      http.StatusUnauthorized,
			err:         apiutil.ErrBearerToken,
		},
		{
			desc:     "assign users to a group with empty group id",
			token:    validToken,
			authnRes: mgauthn.Session{DomainUserID: validID, UserID: validID, DomainID: domainID},
			groupID:  "",
			reqBody: groupReqBody{
				Relation: "member",
				UserIDs:  []string{testsutil.GenerateUUID(t), testsutil.GenerateUUID(t)},
			},
			contentType: contentType,
			status:      http.StatusBadRequest,

			err: apiutil.ErrValidation,
		},
		{
			desc:     "assign users to a group with empty relation",
			domainID: domainID,
			token:    validToken,
			authnRes: mgauthn.Session{DomainUserID: validID, UserID: validID, DomainID: domainID},
			groupID:  validID,
			reqBody: groupReqBody{
				Relation: "",
				UserIDs:  []string{testsutil.GenerateUUID(t), testsutil.GenerateUUID(t)},
			},
			contentType: contentType,
			status:      http.StatusBadRequest,

			err: apiutil.ErrValidation,
		},
		{
			desc:     "assign users to a group with empty user ids",
			domainID: domainID,
			token:    validToken,
			authnRes: mgauthn.Session{DomainUserID: validID, UserID: validID, DomainID: domainID},
			groupID:  validID,
			reqBody: groupReqBody{
				Relation: "member",
				UserIDs:  []string{},
			},
			contentType: contentType,
			status:      http.StatusBadRequest,

			err: apiutil.ErrValidation,
		},
		{
			desc:     "assign users to a group with invalid request body",
			domainID: domainID,
			token:    validToken,
			authnRes: mgauthn.Session{DomainUserID: validID, UserID: validID, DomainID: domainID},
			groupID:  validID,
			reqBody: map[string]interface{}{
				"relation": make(chan int),
			},
			contentType: contentType,
			status:      http.StatusBadRequest,

			err: nil,
		},
		{
			desc:     "assign users to a group with invalid content type",
			domainID: domainID,
			token:    validToken,
			authnRes: mgauthn.Session{DomainUserID: validID, UserID: validID, DomainID: domainID},
			groupID:  validID,
			reqBody: groupReqBody{
				Relation: "member",
				UserIDs:  []string{testsutil.GenerateUUID(t), testsutil.GenerateUUID(t)},
			},
			contentType: "application/xml",
			status:      http.StatusUnsupportedMediaType,

			err: apiutil.ErrValidation,
		},
	}

	for _, tc := range cases {
		t.Run(tc.desc, func(t *testing.T) {
			data := toJSON(tc.reqBody)
			req := testRequest{
				client:      ts.Client(),
				method:      http.MethodPost,
				url:         fmt.Sprintf("%s/%s/channels/%s/users/assign", ts.URL, tc.domainID, tc.groupID),
				token:       tc.token,
				contentType: tc.contentType,
				body:        strings.NewReader(data),
			}

			authCall := authn.On("Authenticate", mock.Anything, tc.token).Return(tc.authnRes, tc.authnErr)
			svcCall := gsvc.On("Assign", mock.Anything, tc.authnRes, tc.groupID, mock.Anything, "users", mock.Anything).Return(tc.err)
			res, err := req.make()
			assert.Nil(t, err, fmt.Sprintf("%s: unexpected error %s", tc.desc, err))
			assert.Equal(t, tc.status, res.StatusCode, fmt.Sprintf("%s: expected status code %d got %d", tc.desc, tc.status, res.StatusCode))
			svcCall.Unset()
			authCall.Unset()
		})
	}
}

func TestUnassignUsers(t *testing.T) {
	ts, _, gsvc, authn := newThingsServer()
	defer ts.Close()

	cases := []struct {
		desc        string
		domainID    string
		token       string
		groupID     string
		reqBody     interface{}
		contentType string
		status      int
		authnRes    mgauthn.Session
		authnErr    error
		err         error
	}{
		{
			desc:     "unassign users from a group successfully",
			domainID: domainID,
			token:    validToken,
			authnRes: mgauthn.Session{DomainUserID: validID, UserID: validID, DomainID: domainID},
			groupID:  validID,
			reqBody: groupReqBody{
				Relation: "member",
				UserIDs:  []string{testsutil.GenerateUUID(t), testsutil.GenerateUUID(t)},
			},
			contentType: contentType,
			status:      http.StatusNoContent,

			err: nil,
		},
		{
			desc:     "unassign users from a group with invalid token",
			domainID: domainID,
			token:    inValidToken,
			groupID:  validID,
			reqBody: groupReqBody{
				Relation: "member",
				UserIDs:  []string{testsutil.GenerateUUID(t), testsutil.GenerateUUID(t)},
			},
			contentType: contentType,
			status:      http.StatusUnauthorized,
			authnErr:    svcerr.ErrAuthentication,
			err:         svcerr.ErrAuthentication,
		},
		{
			desc:     "unassign users from a group with empty token",
			domainID: domainID,
			token:    "",
			groupID:  validID,
			reqBody: groupReqBody{
				Relation: "member",
				UserIDs:  []string{testsutil.GenerateUUID(t), testsutil.GenerateUUID(t)},
			},
			contentType: contentType,
			status:      http.StatusUnauthorized,
			err:         apiutil.ErrBearerToken,
		},
		{
			desc:     "unassign users from a group with empty group id",
			domainID: domainID,
			token:    validToken,
			authnRes: mgauthn.Session{DomainUserID: validID, UserID: validID, DomainID: domainID},
			groupID:  "",
			reqBody: groupReqBody{
				Relation: "member",
				UserIDs:  []string{testsutil.GenerateUUID(t), testsutil.GenerateUUID(t)},
			},
			contentType: contentType,
			status:      http.StatusBadRequest,

			err: apiutil.ErrValidation,
		},
		{
			desc:     "unassign users from a group with empty relation",
			domainID: domainID,
			token:    validToken,
			authnRes: mgauthn.Session{DomainUserID: validID, UserID: validID, DomainID: domainID},
			groupID:  validID,
			reqBody: groupReqBody{
				Relation: "",
				UserIDs:  []string{testsutil.GenerateUUID(t), testsutil.GenerateUUID(t)},
			},
			contentType: contentType,
			status:      http.StatusBadRequest,

			err: apiutil.ErrValidation,
		},
		{
			desc:     "unassign users from a group with empty user ids",
			domainID: domainID,
			token:    validToken,
			authnRes: mgauthn.Session{DomainUserID: validID, UserID: validID, DomainID: domainID},
			groupID:  validID,
			reqBody: groupReqBody{
				Relation: "member",
				UserIDs:  []string{},
			},
			contentType: contentType,
			status:      http.StatusBadRequest,

			err: apiutil.ErrValidation,
		},
		{
			desc:     "unassign users from a group with invalid request body",
			domainID: domainID,
			token:    validToken,
			authnRes: mgauthn.Session{DomainUserID: validID, UserID: validID, DomainID: domainID},
			groupID:  validID,
			reqBody: map[string]interface{}{
				"relation": make(chan int),
			},
			contentType: contentType,
			status:      http.StatusBadRequest,

			err: nil,
		},
		{
			desc:     "unassign users from a group with invalid content type",
			domainID: domainID,
			token:    validToken,
			authnRes: mgauthn.Session{DomainUserID: validID, UserID: validID, DomainID: domainID},
			groupID:  validID,
			reqBody: groupReqBody{
				Relation: "member",
				UserIDs:  []string{testsutil.GenerateUUID(t), testsutil.GenerateUUID(t)},
			},
			contentType: "application/xml",
			status:      http.StatusUnsupportedMediaType,

			err: apiutil.ErrValidation,
		},
	}

	for _, tc := range cases {
		t.Run(tc.desc, func(t *testing.T) {
			data := toJSON(tc.reqBody)
			req := testRequest{
				client:      ts.Client(),
				method:      http.MethodPost,
				url:         fmt.Sprintf("%s/%s/channels/%s/users/unassign", ts.URL, tc.domainID, tc.groupID),
				token:       tc.token,
				contentType: tc.contentType,
				body:        strings.NewReader(data),
			}

			authCall := authn.On("Authenticate", mock.Anything, tc.token).Return(tc.authnRes, tc.authnErr)
			svcCall := gsvc.On("Unassign", mock.Anything, tc.authnRes, tc.groupID, mock.Anything, "users", mock.Anything).Return(tc.err)
			res, err := req.make()
			assert.Nil(t, err, fmt.Sprintf("%s: unexpected error %s", tc.desc, err))
			assert.Equal(t, tc.status, res.StatusCode, fmt.Sprintf("%s: expected status code %d got %d", tc.desc, tc.status, res.StatusCode))
			svcCall.Unset()
			authCall.Unset()
		})
	}
}

func TestAssignGroupsToChannel(t *testing.T) {
	ts, _, gsvc, authn := newThingsServer()
	defer ts.Close()

	cases := []struct {
		desc        string
		domainID    string
		token       string
		groupID     string
		reqBody     interface{}
		contentType string
		status      int
		authnRes    mgauthn.Session
		authnErr    error
		err         error
	}{
		{
			desc:     "assign groups to a channel successfully",
			domainID: domainID,
			token:    validToken,
			authnRes: mgauthn.Session{DomainUserID: validID, UserID: validID, DomainID: domainID},
			groupID:  validID,
			reqBody: groupReqBody{
				GroupIDs: []string{testsutil.GenerateUUID(t), testsutil.GenerateUUID(t)},
			},
			contentType: contentType,
			status:      http.StatusCreated,

			err: nil,
		},
		{
			desc:     "assign groups to a channel with invalid token",
			domainID: domainID,
			token:    inValidToken,
			groupID:  validID,
			reqBody: groupReqBody{
				GroupIDs: []string{testsutil.GenerateUUID(t), testsutil.GenerateUUID(t)},
			},
			contentType: contentType,
			status:      http.StatusUnauthorized,
			authnErr:    svcerr.ErrAuthentication,
			err:         svcerr.ErrAuthentication,
		},
		{
			desc:     "assign groups to a channel with empty token",
			domainID: domainID,
			token:    "",
			groupID:  validID,
			reqBody: groupReqBody{
				GroupIDs: []string{testsutil.GenerateUUID(t), testsutil.GenerateUUID(t)},
			},
			contentType: contentType,
			status:      http.StatusUnauthorized,
			err:         apiutil.ErrBearerToken,
		},
		{
			desc:     "assign groups to a channel with empty group id",
			domainID: domainID,
			token:    validToken,
			authnRes: mgauthn.Session{DomainUserID: validID, UserID: validID, DomainID: domainID},
			groupID:  "",
			reqBody: groupReqBody{
				GroupIDs: []string{testsutil.GenerateUUID(t), testsutil.GenerateUUID(t)},
			},
			contentType: contentType,
			status:      http.StatusBadRequest,

			err: apiutil.ErrValidation,
		},
		{
			desc:     "assign groups to a channel with empty group ids",
			domainID: domainID,
			token:    validToken,
			authnRes: mgauthn.Session{DomainUserID: validID, UserID: validID, DomainID: domainID},
			groupID:  validID,
			reqBody: groupReqBody{
				GroupIDs: []string{},
			},
			contentType: contentType,
			status:      http.StatusBadRequest,

			err: apiutil.ErrValidation,
		},
		{
			desc:     "assign groups to a channel with invalid request body",
			domainID: domainID,
			token:    validToken,
			authnRes: mgauthn.Session{DomainUserID: validID, UserID: validID, DomainID: domainID},
			groupID:  validID,
			reqBody: map[string]interface{}{
				"group_ids": make(chan int),
			},
			contentType: contentType,
			status:      http.StatusBadRequest,

			err: apiutil.ErrValidation,
		},
		{
			desc:     "assign groups to a channel with invalid content type",
			domainID: domainID,
			token:    validToken,
			authnRes: mgauthn.Session{DomainUserID: validID, UserID: validID, DomainID: domainID},
			groupID:  validID,
			reqBody: groupReqBody{
				GroupIDs: []string{testsutil.GenerateUUID(t), testsutil.GenerateUUID(t)},
			},
			contentType: "application/xml",
			status:      http.StatusUnsupportedMediaType,

			err: apiutil.ErrValidation,
		},
	}

	for _, tc := range cases {
		t.Run(tc.desc, func(t *testing.T) {
			data := toJSON(tc.reqBody)
			req := testRequest{
				client:      ts.Client(),
				method:      http.MethodPost,
				url:         fmt.Sprintf("%s/%s/channels/%s/groups/assign", ts.URL, tc.domainID, tc.groupID),
				token:       tc.token,
				contentType: tc.contentType,
				body:        strings.NewReader(data),
			}

			authCall := authn.On("Authenticate", mock.Anything, tc.token).Return(tc.authnRes, tc.authnErr)
			svcCall := gsvc.On("Assign", mock.Anything, tc.authnRes, tc.groupID, mock.Anything, "channels", mock.Anything).Return(tc.err)
			res, err := req.make()
			assert.Nil(t, err, fmt.Sprintf("%s: unexpected error %s", tc.desc, err))
			assert.Equal(t, tc.status, res.StatusCode, fmt.Sprintf("%s: expected status code %d got %d", tc.desc, tc.status, res.StatusCode))
			svcCall.Unset()
			authCall.Unset()
		})
	}
}

func TestUnassignGroupsFromChannel(t *testing.T) {
	ts, _, gsvc, authn := newThingsServer()
	defer ts.Close()

	cases := []struct {
		desc        string
		domainID    string
		token       string
		groupID     string
		reqBody     interface{}
		contentType string
		status      int
		authnRes    mgauthn.Session
		authnErr    error
		err         error
	}{
		{
			desc:     "unassign groups from a channel successfully",
			domainID: domainID,
			token:    validToken,
			authnRes: mgauthn.Session{DomainUserID: validID, UserID: validID, DomainID: domainID},
			groupID:  validID,
			reqBody: groupReqBody{
				GroupIDs: []string{testsutil.GenerateUUID(t), testsutil.GenerateUUID(t)},
			},
			contentType: contentType,
			status:      http.StatusNoContent,

			err: nil,
		},
		{
			desc:     "unassign groups from a channel with invalid token",
			domainID: domainID,
			token:    inValidToken,
			authnRes: mgauthn.Session{},
			groupID:  validID,
			reqBody: groupReqBody{
				GroupIDs: []string{testsutil.GenerateUUID(t), testsutil.GenerateUUID(t)},
			},
			contentType: contentType,
			status:      http.StatusUnauthorized,
			authnErr:    svcerr.ErrAuthentication,
			err:         svcerr.ErrAuthentication,
		},
		{
			desc:     "unassign groups from a channel with empty token",
			domainID: domainID,
			token:    "",
			groupID:  validID,
			reqBody: groupReqBody{
				GroupIDs: []string{testsutil.GenerateUUID(t), testsutil.GenerateUUID(t)},
			},
			contentType: contentType,
			status:      http.StatusUnauthorized,
			err:         apiutil.ErrBearerToken,
		},
		{
			desc:     "unassign groups from a channel with empty group id",
			domainID: domainID,
			token:    validToken,
			authnRes: mgauthn.Session{DomainUserID: validID, UserID: validID, DomainID: domainID},
			groupID:  "",
			reqBody: groupReqBody{
				GroupIDs: []string{testsutil.GenerateUUID(t), testsutil.GenerateUUID(t)},
			},
			contentType: contentType,
			status:      http.StatusBadRequest,

			err: apiutil.ErrValidation,
		},
		{
			desc:     "unassign groups from a channel with empty group ids",
			domainID: domainID,
			token:    validToken,
			authnRes: mgauthn.Session{DomainUserID: validID, UserID: validID, DomainID: domainID},
			groupID:  validID,
			reqBody: groupReqBody{
				GroupIDs: []string{},
			},
			contentType: contentType,
			status:      http.StatusBadRequest,

			err: apiutil.ErrValidation,
		},
		{
			desc:     "unassign groups from a channel with invalid request body",
			domainID: domainID,
			token:    validToken,
			authnRes: mgauthn.Session{DomainUserID: validID, UserID: validID, DomainID: domainID},
			groupID:  validID,
			reqBody: map[string]interface{}{
				"group_ids": make(chan int),
			},
			contentType: contentType,
			status:      http.StatusBadRequest,

			err: apiutil.ErrValidation,
		},
		{
			desc:     "unassign groups from a channel with invalid content type",
			domainID: domainID,
			token:    validToken,
			authnRes: mgauthn.Session{DomainUserID: validID, UserID: validID, DomainID: domainID},
			groupID:  validID,
			reqBody: groupReqBody{
				GroupIDs: []string{testsutil.GenerateUUID(t), testsutil.GenerateUUID(t)},
			},
			contentType: "application/xml",
			status:      http.StatusUnsupportedMediaType,

			err: apiutil.ErrValidation,
		},
	}
	for _, tc := range cases {
		t.Run(tc.desc, func(t *testing.T) {
			data := toJSON(tc.reqBody)
			req := testRequest{
				client:      ts.Client(),
				method:      http.MethodPost,
				url:         fmt.Sprintf("%s/%s/channels/%s/groups/unassign", ts.URL, tc.domainID, tc.groupID),
				token:       tc.token,
				contentType: tc.contentType,
				body:        strings.NewReader(data),
			}

			authCall := authn.On("Authenticate", mock.Anything, tc.token).Return(tc.authnRes, tc.authnErr)
			svcCall := gsvc.On("Unassign", mock.Anything, tc.authnRes, tc.groupID, mock.Anything, "channels", mock.Anything).Return(tc.err)
			res, err := req.make()
			assert.Nil(t, err, fmt.Sprintf("%s: unexpected error %s", tc.desc, err))
			assert.Equal(t, tc.status, res.StatusCode, fmt.Sprintf("%s: expected status code %d got %d", tc.desc, tc.status, res.StatusCode))
			svcCall.Unset()
			authCall.Unset()
		})
	}
}

func TestConnectThingToChannel(t *testing.T) {
	ts, _, gsvc, authn := newThingsServer()
	defer ts.Close()

	cases := []struct {
		desc        string
		domainID    string
		token       string
		channelID   string
		thingID     string
		contentType string
		status      int
		authnRes    mgauthn.Session
		authnErr    error
		err         error
	}{
		{
			desc:        "connect thing to a channel successfully",
			domainID:    domainID,
			token:       validToken,
			authnRes:    mgauthn.Session{DomainUserID: validID, UserID: validID, DomainID: domainID},
			channelID:   validID,
			thingID:     validID,
			contentType: contentType,
			status:      http.StatusCreated,
			err:         nil,
		},
		{
			desc:        "connect thing to a channel with invalid token",
			domainID:    domainID,
			token:       inValidToken,
			channelID:   validID,
			thingID:     validID,
			contentType: contentType,
			status:      http.StatusUnauthorized,
			authnErr:    svcerr.ErrAuthentication,
			err:         svcerr.ErrAuthentication,
		},
		{
			desc:        "connect thing to a channel with empty channel id",
			domainID:    domainID,
			token:       validToken,
			authnRes:    mgauthn.Session{DomainUserID: validID, UserID: validID, DomainID: domainID},
			channelID:   "",
			thingID:     validID,
			contentType: contentType,
			status:      http.StatusBadRequest,
			err:         apiutil.ErrValidation,
		},
		{
			desc:        "connect thing to a channel with empty thing id",
			domainID:    domainID,
			token:       validToken,
			authnRes:    mgauthn.Session{DomainUserID: validID, UserID: validID, DomainID: domainID},
			channelID:   validID,
			thingID:     "",
			contentType: contentType,
			status:      http.StatusBadRequest,
			err:         apiutil.ErrValidation,
		},
	}
	for _, tc := range cases {
		t.Run(tc.desc, func(t *testing.T) {
			req := testRequest{
				client:      ts.Client(),
				method:      http.MethodPost,
				url:         fmt.Sprintf("%s/%s/channels/%s/things/%s/connect", ts.URL, tc.domainID, tc.channelID, tc.thingID),
				token:       tc.token,
				contentType: tc.contentType,
			}

			authCall := authn.On("Authenticate", mock.Anything, tc.token).Return(tc.authnRes, tc.authnErr)
			svcCall := gsvc.On("Assign", mock.Anything, tc.authnRes, tc.channelID, "group", "things", []string{tc.thingID}).Return(tc.err)
			res, err := req.make()
			assert.Nil(t, err, fmt.Sprintf("%s: unexpected error %s", tc.desc, err))
			assert.Equal(t, tc.status, res.StatusCode, fmt.Sprintf("%s: expected status code %d got %d", tc.desc, tc.status, res.StatusCode))
			svcCall.Unset()
			authCall.Unset()
		})
	}
}

func TestDisconnectThingFromChannel(t *testing.T) {
	ts, _, gsvc, authn := newThingsServer()
	defer ts.Close()

	cases := []struct {
		desc        string
		domainID    string
		token       string
		channelID   string
		thingID     string
		contentType string
		status      int
		authnRes    mgauthn.Session
		authnErr    error
		err         error
	}{
		{
			desc:        "disconnect thing from a channel successfully",
			domainID:    domainID,
			token:       validToken,
			authnRes:    mgauthn.Session{DomainUserID: validID, UserID: validID, DomainID: domainID},
			channelID:   validID,
			thingID:     validID,
			contentType: contentType,
			status:      http.StatusNoContent,

			err: nil,
		},
		{
			desc:        "disconnect thing from a channel with invalid token",
			domainID:    domainID,
			token:       inValidToken,
			channelID:   validID,
			thingID:     validID,
			contentType: contentType,
			status:      http.StatusUnauthorized,
			authnErr:    svcerr.ErrAuthentication,
			err:         svcerr.ErrAuthentication,
		},
		{
			desc:        "disconnect thing from a channel with empty channel id",
			domainID:    domainID,
			token:       validToken,
			authnRes:    mgauthn.Session{DomainUserID: validID, UserID: validID, DomainID: domainID},
			channelID:   "",
			thingID:     validID,
			contentType: contentType,
			status:      http.StatusBadRequest,

			err: apiutil.ErrValidation,
		},
		{
			desc:        "disconnect thing from a channel with empty thing id",
			domainID:    domainID,
			token:       validToken,
			authnRes:    mgauthn.Session{DomainUserID: validID, UserID: validID, DomainID: domainID},
			channelID:   validID,
			thingID:     "",
			contentType: contentType,
			status:      http.StatusBadRequest,
			err:         apiutil.ErrValidation,
		},
	}

	for _, tc := range cases {
		t.Run(tc.desc, func(t *testing.T) {
			req := testRequest{
				client:      ts.Client(),
				method:      http.MethodPost,
				url:         fmt.Sprintf("%s/%s/channels/%s/things/%s/disconnect", ts.URL, tc.domainID, tc.channelID, tc.thingID),
				token:       tc.token,
				contentType: tc.contentType,
			}

			authCall := authn.On("Authenticate", mock.Anything, tc.token).Return(tc.authnRes, tc.authnErr)
			svcCall := gsvc.On("Unassign", mock.Anything, tc.authnRes, tc.channelID, "group", "things", []string{tc.thingID}).Return(tc.err)
			res, err := req.make()
			assert.Nil(t, err, fmt.Sprintf("%s: unexpected error %s", tc.desc, err))
			assert.Equal(t, tc.status, res.StatusCode, fmt.Sprintf("%s: expected status code %d got %d", tc.desc, tc.status, res.StatusCode))
			svcCall.Unset()
			authCall.Unset()
		})
	}
}

func TestConnect(t *testing.T) {
	ts, _, gsvc, authn := newThingsServer()
	defer ts.Close()

	cases := []struct {
		desc        string
		domainID    string
		token       string
		reqBody     interface{}
		contentType string
		status      int
		authnRes    mgauthn.Session
		authnErr    error
		err         error
	}{
		{
			desc:     "connect thing to a channel successfully",
			domainID: domainID,
			token:    validToken,
			authnRes: mgauthn.Session{DomainUserID: validID, UserID: validID, DomainID: domainID},
			reqBody: groupReqBody{
				ChannelID: validID,
				ThingID:   validID,
			},
			contentType: contentType,
			status:      http.StatusCreated,

			err: nil,
		},
		{
			desc:     "connect thing to a channel with invalid token",
			domainID: domainID,
			token:    inValidToken,
			reqBody: groupReqBody{
				ChannelID: validID,
				ThingID:   validID,
			},
			contentType: contentType,
			status:      http.StatusUnauthorized,
			authnErr:    svcerr.ErrAuthentication,
			err:         svcerr.ErrAuthentication,
		},
		{
			desc:     "connect thing to a channel with empty channel id",
			domainID: domainID,
			token:    validToken,
			authnRes: mgauthn.Session{DomainUserID: validID, UserID: validID, DomainID: domainID},
			reqBody: groupReqBody{
				ChannelID: "",
				ThingID:   validID,
			},
			contentType: contentType,
			status:      http.StatusBadRequest,

			err: apiutil.ErrValidation,
		},
		{
			desc:     "connect thing to a channel with empty thing id",
			domainID: domainID,
			token:    validToken,
			authnRes: mgauthn.Session{DomainUserID: validID, UserID: validID, DomainID: domainID},
			reqBody: groupReqBody{
				ChannelID: validID,
				ThingID:   "",
			},
			contentType: contentType,
			status:      http.StatusBadRequest,

			err: apiutil.ErrValidation,
		},
		{
			desc:     "connect thing to a channel with invalid request body",
			domainID: domainID,
			token:    validToken,
			authnRes: mgauthn.Session{DomainUserID: validID, UserID: validID, DomainID: domainID},
			reqBody: map[string]interface{}{
				"channel_id": make(chan int),
			},
			contentType: contentType,
			status:      http.StatusBadRequest,

			err: apiutil.ErrValidation,
		},
		{
			desc:     "connect thing to a channel with invalid content type",
			domainID: domainID,
			token:    validToken,
			authnRes: mgauthn.Session{DomainUserID: validID, UserID: validID, DomainID: domainID},
			reqBody: groupReqBody{
				ChannelID: validID,
				ThingID:   validID,
			},
			contentType: "application/xml",
			status:      http.StatusUnsupportedMediaType,
			err:         apiutil.ErrValidation,
		},
	}

	for _, tc := range cases {
		t.Run(tc.desc, func(t *testing.T) {
			data := toJSON(tc.reqBody)
			req := testRequest{
				client:      ts.Client(),
				method:      http.MethodPost,
				url:         fmt.Sprintf("%s/%s/connect", ts.URL, tc.domainID),
				token:       tc.token,
				contentType: tc.contentType,
				body:        strings.NewReader(data),
			}

			authCall := authn.On("Authenticate", mock.Anything, tc.token).Return(tc.authnRes, tc.authnErr)
			svcCall := gsvc.On("Assign", mock.Anything, tc.authnRes, mock.Anything, "group", "things", mock.Anything).Return(tc.err)
			res, err := req.make()
			assert.Nil(t, err, fmt.Sprintf("%s: unexpected error %s", tc.desc, err))
			assert.Equal(t, tc.status, res.StatusCode, fmt.Sprintf("%s: expected status code %d got %d", tc.desc, tc.status, res.StatusCode))
			svcCall.Unset()
			authCall.Unset()
		})
	}
}

func TestDisconnect(t *testing.T) {
	ts, _, gsvc, authn := newThingsServer()
	defer ts.Close()

	cases := []struct {
		desc        string
		domainID    string
		token       string
		reqBody     interface{}
		contentType string
		status      int
		authnRes    mgauthn.Session
		authnErr    error
		err         error
	}{
		{
			desc:     "Disconnect thing from a channel successfully",
			domainID: domainID,
			token:    validToken,
			authnRes: mgauthn.Session{DomainUserID: validID, UserID: validID, DomainID: domainID},
			reqBody: groupReqBody{
				ChannelID: validID,
				ThingID:   validID,
			},
			contentType: contentType,
			status:      http.StatusNoContent,

			err: nil,
		},
		{
			desc:     "Disconnect thing from a channel with invalid token",
			domainID: domainID,
			token:    inValidToken,
			authnRes: mgauthn.Session{},
			reqBody: groupReqBody{
				ChannelID: validID,
				ThingID:   validID,
			},
			contentType: contentType,
			status:      http.StatusUnauthorized,
			authnErr:    svcerr.ErrAuthentication,
			err:         svcerr.ErrAuthentication,
		},
		{
			desc:     "Disconnect thing from a channel with empty channel id",
			domainID: domainID,
			token:    validToken,
			authnRes: mgauthn.Session{DomainUserID: validID, UserID: validID, DomainID: domainID},
			reqBody: groupReqBody{
				ChannelID: "",
				ThingID:   validID,
			},
			contentType: contentType,
			status:      http.StatusBadRequest,

			err: apiutil.ErrValidation,
		},
		{
			desc:     "Disconnect thing from a channel with empty thing id",
			domainID: domainID,
			token:    validToken,
			authnRes: mgauthn.Session{DomainUserID: validID, UserID: validID, DomainID: domainID},
			reqBody: groupReqBody{
				ChannelID: validID,
				ThingID:   "",
			},
			contentType: contentType,
			status:      http.StatusBadRequest,
			err:         apiutil.ErrValidation,
		},
		{
			desc:     "Disconnect thing from a channel with invalid request body",
			domainID: domainID,
			token:    validToken,
			authnRes: mgauthn.Session{DomainUserID: validID, UserID: validID, DomainID: domainID},
			reqBody: map[string]interface{}{
				"channel_id": make(chan int),
			},
			contentType: contentType,
			status:      http.StatusBadRequest,
			err:         apiutil.ErrValidation,
		},
		{
			desc:     "Disconnect thing from a channel with invalid content type",
			domainID: domainID,
			token:    validToken,
			authnRes: mgauthn.Session{DomainUserID: validID, UserID: validID, DomainID: domainID},
			reqBody: groupReqBody{
				ChannelID: validID,
				ThingID:   validID,
			},
			contentType: "application/xml",
			status:      http.StatusUnsupportedMediaType,
			err:         apiutil.ErrValidation,
		},
	}
	for _, tc := range cases {
		t.Run(tc.desc, func(t *testing.T) {
			data := toJSON(tc.reqBody)
			req := testRequest{
				client:      ts.Client(),
				method:      http.MethodPost,
				url:         fmt.Sprintf("%s/%s/disconnect", ts.URL, tc.domainID),
				token:       tc.token,
				contentType: tc.contentType,
				body:        strings.NewReader(data),
			}

			authCall := authn.On("Authenticate", mock.Anything, tc.token).Return(tc.authnRes, tc.authnErr)
			svcCall := gsvc.On("Unassign", mock.Anything, tc.authnRes, mock.Anything, "group", "things", mock.Anything).Return(tc.err)
			res, err := req.make()
			assert.Nil(t, err, fmt.Sprintf("%s: unexpected error %s", tc.desc, err))
			assert.Equal(t, tc.status, res.StatusCode, fmt.Sprintf("%s: expected status code %d got %d", tc.desc, tc.status, res.StatusCode))
			svcCall.Unset()
			authCall.Unset()
		})
	}
}

>>>>>>> ca8ed3b0
type respBody struct {
	Err         string           `json:"error"`
	Message     string           `json:"message"`
	Total       int              `json:"total"`
	Permissions []string         `json:"permissions"`
	ID          string           `json:"id"`
	Tags        []string         `json:"tags"`
	Status      mgclients.Status `json:"status"`
}

type groupReqBody struct {
	Relation  string   `json:"relation"`
	UserIDs   []string `json:"user_ids"`
	GroupIDs  []string `json:"group_ids"`
	ChannelID string   `json:"channel_id"`
	ThingID   string   `json:"thing_id"`
}<|MERGE_RESOLUTION|>--- conflicted
+++ resolved
@@ -2345,1002 +2345,6 @@
 	}
 }
 
-<<<<<<< HEAD
-=======
-func TestAssignUsers(t *testing.T) {
-	ts, _, gsvc, authn := newThingsServer()
-	defer ts.Close()
-
-	cases := []struct {
-		desc        string
-		domainID    string
-		token       string
-		groupID     string
-		reqBody     interface{}
-		contentType string
-		status      int
-		authnRes    mgauthn.Session
-		authnErr    error
-		err         error
-	}{
-		{
-			desc:     "assign users to a group successfully",
-			domainID: domainID,
-			token:    validToken,
-			authnRes: mgauthn.Session{DomainUserID: validID, UserID: validID, DomainID: domainID},
-			groupID:  validID,
-			reqBody: groupReqBody{
-				Relation: "member",
-				UserIDs:  []string{testsutil.GenerateUUID(t), testsutil.GenerateUUID(t)},
-			},
-			contentType: contentType,
-			status:      http.StatusCreated,
-
-			err: nil,
-		},
-		{
-			desc:     "assign users to a group with invalid token",
-			domainID: domainID,
-			token:    inValidToken,
-			authnRes: mgauthn.Session{},
-			groupID:  validID,
-			reqBody: groupReqBody{
-				Relation: "member",
-				UserIDs:  []string{testsutil.GenerateUUID(t), testsutil.GenerateUUID(t)},
-			},
-			contentType: contentType,
-			status:      http.StatusUnauthorized,
-			authnErr:    svcerr.ErrAuthentication,
-			err:         svcerr.ErrAuthentication,
-		},
-		{
-			desc:     "assign users to a group with empty token",
-			domainID: domainID,
-			token:    "",
-			groupID:  validID,
-			reqBody: groupReqBody{
-				Relation: "member",
-				UserIDs:  []string{testsutil.GenerateUUID(t), testsutil.GenerateUUID(t)},
-			},
-			contentType: contentType,
-			status:      http.StatusUnauthorized,
-			err:         apiutil.ErrBearerToken,
-		},
-		{
-			desc:     "assign users to a group with empty group id",
-			token:    validToken,
-			authnRes: mgauthn.Session{DomainUserID: validID, UserID: validID, DomainID: domainID},
-			groupID:  "",
-			reqBody: groupReqBody{
-				Relation: "member",
-				UserIDs:  []string{testsutil.GenerateUUID(t), testsutil.GenerateUUID(t)},
-			},
-			contentType: contentType,
-			status:      http.StatusBadRequest,
-
-			err: apiutil.ErrValidation,
-		},
-		{
-			desc:     "assign users to a group with empty relation",
-			domainID: domainID,
-			token:    validToken,
-			authnRes: mgauthn.Session{DomainUserID: validID, UserID: validID, DomainID: domainID},
-			groupID:  validID,
-			reqBody: groupReqBody{
-				Relation: "",
-				UserIDs:  []string{testsutil.GenerateUUID(t), testsutil.GenerateUUID(t)},
-			},
-			contentType: contentType,
-			status:      http.StatusBadRequest,
-
-			err: apiutil.ErrValidation,
-		},
-		{
-			desc:     "assign users to a group with empty user ids",
-			domainID: domainID,
-			token:    validToken,
-			authnRes: mgauthn.Session{DomainUserID: validID, UserID: validID, DomainID: domainID},
-			groupID:  validID,
-			reqBody: groupReqBody{
-				Relation: "member",
-				UserIDs:  []string{},
-			},
-			contentType: contentType,
-			status:      http.StatusBadRequest,
-
-			err: apiutil.ErrValidation,
-		},
-		{
-			desc:     "assign users to a group with invalid request body",
-			domainID: domainID,
-			token:    validToken,
-			authnRes: mgauthn.Session{DomainUserID: validID, UserID: validID, DomainID: domainID},
-			groupID:  validID,
-			reqBody: map[string]interface{}{
-				"relation": make(chan int),
-			},
-			contentType: contentType,
-			status:      http.StatusBadRequest,
-
-			err: nil,
-		},
-		{
-			desc:     "assign users to a group with invalid content type",
-			domainID: domainID,
-			token:    validToken,
-			authnRes: mgauthn.Session{DomainUserID: validID, UserID: validID, DomainID: domainID},
-			groupID:  validID,
-			reqBody: groupReqBody{
-				Relation: "member",
-				UserIDs:  []string{testsutil.GenerateUUID(t), testsutil.GenerateUUID(t)},
-			},
-			contentType: "application/xml",
-			status:      http.StatusUnsupportedMediaType,
-
-			err: apiutil.ErrValidation,
-		},
-	}
-
-	for _, tc := range cases {
-		t.Run(tc.desc, func(t *testing.T) {
-			data := toJSON(tc.reqBody)
-			req := testRequest{
-				client:      ts.Client(),
-				method:      http.MethodPost,
-				url:         fmt.Sprintf("%s/%s/channels/%s/users/assign", ts.URL, tc.domainID, tc.groupID),
-				token:       tc.token,
-				contentType: tc.contentType,
-				body:        strings.NewReader(data),
-			}
-
-			authCall := authn.On("Authenticate", mock.Anything, tc.token).Return(tc.authnRes, tc.authnErr)
-			svcCall := gsvc.On("Assign", mock.Anything, tc.authnRes, tc.groupID, mock.Anything, "users", mock.Anything).Return(tc.err)
-			res, err := req.make()
-			assert.Nil(t, err, fmt.Sprintf("%s: unexpected error %s", tc.desc, err))
-			assert.Equal(t, tc.status, res.StatusCode, fmt.Sprintf("%s: expected status code %d got %d", tc.desc, tc.status, res.StatusCode))
-			svcCall.Unset()
-			authCall.Unset()
-		})
-	}
-}
-
-func TestUnassignUsers(t *testing.T) {
-	ts, _, gsvc, authn := newThingsServer()
-	defer ts.Close()
-
-	cases := []struct {
-		desc        string
-		domainID    string
-		token       string
-		groupID     string
-		reqBody     interface{}
-		contentType string
-		status      int
-		authnRes    mgauthn.Session
-		authnErr    error
-		err         error
-	}{
-		{
-			desc:     "unassign users from a group successfully",
-			domainID: domainID,
-			token:    validToken,
-			authnRes: mgauthn.Session{DomainUserID: validID, UserID: validID, DomainID: domainID},
-			groupID:  validID,
-			reqBody: groupReqBody{
-				Relation: "member",
-				UserIDs:  []string{testsutil.GenerateUUID(t), testsutil.GenerateUUID(t)},
-			},
-			contentType: contentType,
-			status:      http.StatusNoContent,
-
-			err: nil,
-		},
-		{
-			desc:     "unassign users from a group with invalid token",
-			domainID: domainID,
-			token:    inValidToken,
-			groupID:  validID,
-			reqBody: groupReqBody{
-				Relation: "member",
-				UserIDs:  []string{testsutil.GenerateUUID(t), testsutil.GenerateUUID(t)},
-			},
-			contentType: contentType,
-			status:      http.StatusUnauthorized,
-			authnErr:    svcerr.ErrAuthentication,
-			err:         svcerr.ErrAuthentication,
-		},
-		{
-			desc:     "unassign users from a group with empty token",
-			domainID: domainID,
-			token:    "",
-			groupID:  validID,
-			reqBody: groupReqBody{
-				Relation: "member",
-				UserIDs:  []string{testsutil.GenerateUUID(t), testsutil.GenerateUUID(t)},
-			},
-			contentType: contentType,
-			status:      http.StatusUnauthorized,
-			err:         apiutil.ErrBearerToken,
-		},
-		{
-			desc:     "unassign users from a group with empty group id",
-			domainID: domainID,
-			token:    validToken,
-			authnRes: mgauthn.Session{DomainUserID: validID, UserID: validID, DomainID: domainID},
-			groupID:  "",
-			reqBody: groupReqBody{
-				Relation: "member",
-				UserIDs:  []string{testsutil.GenerateUUID(t), testsutil.GenerateUUID(t)},
-			},
-			contentType: contentType,
-			status:      http.StatusBadRequest,
-
-			err: apiutil.ErrValidation,
-		},
-		{
-			desc:     "unassign users from a group with empty relation",
-			domainID: domainID,
-			token:    validToken,
-			authnRes: mgauthn.Session{DomainUserID: validID, UserID: validID, DomainID: domainID},
-			groupID:  validID,
-			reqBody: groupReqBody{
-				Relation: "",
-				UserIDs:  []string{testsutil.GenerateUUID(t), testsutil.GenerateUUID(t)},
-			},
-			contentType: contentType,
-			status:      http.StatusBadRequest,
-
-			err: apiutil.ErrValidation,
-		},
-		{
-			desc:     "unassign users from a group with empty user ids",
-			domainID: domainID,
-			token:    validToken,
-			authnRes: mgauthn.Session{DomainUserID: validID, UserID: validID, DomainID: domainID},
-			groupID:  validID,
-			reqBody: groupReqBody{
-				Relation: "member",
-				UserIDs:  []string{},
-			},
-			contentType: contentType,
-			status:      http.StatusBadRequest,
-
-			err: apiutil.ErrValidation,
-		},
-		{
-			desc:     "unassign users from a group with invalid request body",
-			domainID: domainID,
-			token:    validToken,
-			authnRes: mgauthn.Session{DomainUserID: validID, UserID: validID, DomainID: domainID},
-			groupID:  validID,
-			reqBody: map[string]interface{}{
-				"relation": make(chan int),
-			},
-			contentType: contentType,
-			status:      http.StatusBadRequest,
-
-			err: nil,
-		},
-		{
-			desc:     "unassign users from a group with invalid content type",
-			domainID: domainID,
-			token:    validToken,
-			authnRes: mgauthn.Session{DomainUserID: validID, UserID: validID, DomainID: domainID},
-			groupID:  validID,
-			reqBody: groupReqBody{
-				Relation: "member",
-				UserIDs:  []string{testsutil.GenerateUUID(t), testsutil.GenerateUUID(t)},
-			},
-			contentType: "application/xml",
-			status:      http.StatusUnsupportedMediaType,
-
-			err: apiutil.ErrValidation,
-		},
-	}
-
-	for _, tc := range cases {
-		t.Run(tc.desc, func(t *testing.T) {
-			data := toJSON(tc.reqBody)
-			req := testRequest{
-				client:      ts.Client(),
-				method:      http.MethodPost,
-				url:         fmt.Sprintf("%s/%s/channels/%s/users/unassign", ts.URL, tc.domainID, tc.groupID),
-				token:       tc.token,
-				contentType: tc.contentType,
-				body:        strings.NewReader(data),
-			}
-
-			authCall := authn.On("Authenticate", mock.Anything, tc.token).Return(tc.authnRes, tc.authnErr)
-			svcCall := gsvc.On("Unassign", mock.Anything, tc.authnRes, tc.groupID, mock.Anything, "users", mock.Anything).Return(tc.err)
-			res, err := req.make()
-			assert.Nil(t, err, fmt.Sprintf("%s: unexpected error %s", tc.desc, err))
-			assert.Equal(t, tc.status, res.StatusCode, fmt.Sprintf("%s: expected status code %d got %d", tc.desc, tc.status, res.StatusCode))
-			svcCall.Unset()
-			authCall.Unset()
-		})
-	}
-}
-
-func TestAssignGroupsToChannel(t *testing.T) {
-	ts, _, gsvc, authn := newThingsServer()
-	defer ts.Close()
-
-	cases := []struct {
-		desc        string
-		domainID    string
-		token       string
-		groupID     string
-		reqBody     interface{}
-		contentType string
-		status      int
-		authnRes    mgauthn.Session
-		authnErr    error
-		err         error
-	}{
-		{
-			desc:     "assign groups to a channel successfully",
-			domainID: domainID,
-			token:    validToken,
-			authnRes: mgauthn.Session{DomainUserID: validID, UserID: validID, DomainID: domainID},
-			groupID:  validID,
-			reqBody: groupReqBody{
-				GroupIDs: []string{testsutil.GenerateUUID(t), testsutil.GenerateUUID(t)},
-			},
-			contentType: contentType,
-			status:      http.StatusCreated,
-
-			err: nil,
-		},
-		{
-			desc:     "assign groups to a channel with invalid token",
-			domainID: domainID,
-			token:    inValidToken,
-			groupID:  validID,
-			reqBody: groupReqBody{
-				GroupIDs: []string{testsutil.GenerateUUID(t), testsutil.GenerateUUID(t)},
-			},
-			contentType: contentType,
-			status:      http.StatusUnauthorized,
-			authnErr:    svcerr.ErrAuthentication,
-			err:         svcerr.ErrAuthentication,
-		},
-		{
-			desc:     "assign groups to a channel with empty token",
-			domainID: domainID,
-			token:    "",
-			groupID:  validID,
-			reqBody: groupReqBody{
-				GroupIDs: []string{testsutil.GenerateUUID(t), testsutil.GenerateUUID(t)},
-			},
-			contentType: contentType,
-			status:      http.StatusUnauthorized,
-			err:         apiutil.ErrBearerToken,
-		},
-		{
-			desc:     "assign groups to a channel with empty group id",
-			domainID: domainID,
-			token:    validToken,
-			authnRes: mgauthn.Session{DomainUserID: validID, UserID: validID, DomainID: domainID},
-			groupID:  "",
-			reqBody: groupReqBody{
-				GroupIDs: []string{testsutil.GenerateUUID(t), testsutil.GenerateUUID(t)},
-			},
-			contentType: contentType,
-			status:      http.StatusBadRequest,
-
-			err: apiutil.ErrValidation,
-		},
-		{
-			desc:     "assign groups to a channel with empty group ids",
-			domainID: domainID,
-			token:    validToken,
-			authnRes: mgauthn.Session{DomainUserID: validID, UserID: validID, DomainID: domainID},
-			groupID:  validID,
-			reqBody: groupReqBody{
-				GroupIDs: []string{},
-			},
-			contentType: contentType,
-			status:      http.StatusBadRequest,
-
-			err: apiutil.ErrValidation,
-		},
-		{
-			desc:     "assign groups to a channel with invalid request body",
-			domainID: domainID,
-			token:    validToken,
-			authnRes: mgauthn.Session{DomainUserID: validID, UserID: validID, DomainID: domainID},
-			groupID:  validID,
-			reqBody: map[string]interface{}{
-				"group_ids": make(chan int),
-			},
-			contentType: contentType,
-			status:      http.StatusBadRequest,
-
-			err: apiutil.ErrValidation,
-		},
-		{
-			desc:     "assign groups to a channel with invalid content type",
-			domainID: domainID,
-			token:    validToken,
-			authnRes: mgauthn.Session{DomainUserID: validID, UserID: validID, DomainID: domainID},
-			groupID:  validID,
-			reqBody: groupReqBody{
-				GroupIDs: []string{testsutil.GenerateUUID(t), testsutil.GenerateUUID(t)},
-			},
-			contentType: "application/xml",
-			status:      http.StatusUnsupportedMediaType,
-
-			err: apiutil.ErrValidation,
-		},
-	}
-
-	for _, tc := range cases {
-		t.Run(tc.desc, func(t *testing.T) {
-			data := toJSON(tc.reqBody)
-			req := testRequest{
-				client:      ts.Client(),
-				method:      http.MethodPost,
-				url:         fmt.Sprintf("%s/%s/channels/%s/groups/assign", ts.URL, tc.domainID, tc.groupID),
-				token:       tc.token,
-				contentType: tc.contentType,
-				body:        strings.NewReader(data),
-			}
-
-			authCall := authn.On("Authenticate", mock.Anything, tc.token).Return(tc.authnRes, tc.authnErr)
-			svcCall := gsvc.On("Assign", mock.Anything, tc.authnRes, tc.groupID, mock.Anything, "channels", mock.Anything).Return(tc.err)
-			res, err := req.make()
-			assert.Nil(t, err, fmt.Sprintf("%s: unexpected error %s", tc.desc, err))
-			assert.Equal(t, tc.status, res.StatusCode, fmt.Sprintf("%s: expected status code %d got %d", tc.desc, tc.status, res.StatusCode))
-			svcCall.Unset()
-			authCall.Unset()
-		})
-	}
-}
-
-func TestUnassignGroupsFromChannel(t *testing.T) {
-	ts, _, gsvc, authn := newThingsServer()
-	defer ts.Close()
-
-	cases := []struct {
-		desc        string
-		domainID    string
-		token       string
-		groupID     string
-		reqBody     interface{}
-		contentType string
-		status      int
-		authnRes    mgauthn.Session
-		authnErr    error
-		err         error
-	}{
-		{
-			desc:     "unassign groups from a channel successfully",
-			domainID: domainID,
-			token:    validToken,
-			authnRes: mgauthn.Session{DomainUserID: validID, UserID: validID, DomainID: domainID},
-			groupID:  validID,
-			reqBody: groupReqBody{
-				GroupIDs: []string{testsutil.GenerateUUID(t), testsutil.GenerateUUID(t)},
-			},
-			contentType: contentType,
-			status:      http.StatusNoContent,
-
-			err: nil,
-		},
-		{
-			desc:     "unassign groups from a channel with invalid token",
-			domainID: domainID,
-			token:    inValidToken,
-			authnRes: mgauthn.Session{},
-			groupID:  validID,
-			reqBody: groupReqBody{
-				GroupIDs: []string{testsutil.GenerateUUID(t), testsutil.GenerateUUID(t)},
-			},
-			contentType: contentType,
-			status:      http.StatusUnauthorized,
-			authnErr:    svcerr.ErrAuthentication,
-			err:         svcerr.ErrAuthentication,
-		},
-		{
-			desc:     "unassign groups from a channel with empty token",
-			domainID: domainID,
-			token:    "",
-			groupID:  validID,
-			reqBody: groupReqBody{
-				GroupIDs: []string{testsutil.GenerateUUID(t), testsutil.GenerateUUID(t)},
-			},
-			contentType: contentType,
-			status:      http.StatusUnauthorized,
-			err:         apiutil.ErrBearerToken,
-		},
-		{
-			desc:     "unassign groups from a channel with empty group id",
-			domainID: domainID,
-			token:    validToken,
-			authnRes: mgauthn.Session{DomainUserID: validID, UserID: validID, DomainID: domainID},
-			groupID:  "",
-			reqBody: groupReqBody{
-				GroupIDs: []string{testsutil.GenerateUUID(t), testsutil.GenerateUUID(t)},
-			},
-			contentType: contentType,
-			status:      http.StatusBadRequest,
-
-			err: apiutil.ErrValidation,
-		},
-		{
-			desc:     "unassign groups from a channel with empty group ids",
-			domainID: domainID,
-			token:    validToken,
-			authnRes: mgauthn.Session{DomainUserID: validID, UserID: validID, DomainID: domainID},
-			groupID:  validID,
-			reqBody: groupReqBody{
-				GroupIDs: []string{},
-			},
-			contentType: contentType,
-			status:      http.StatusBadRequest,
-
-			err: apiutil.ErrValidation,
-		},
-		{
-			desc:     "unassign groups from a channel with invalid request body",
-			domainID: domainID,
-			token:    validToken,
-			authnRes: mgauthn.Session{DomainUserID: validID, UserID: validID, DomainID: domainID},
-			groupID:  validID,
-			reqBody: map[string]interface{}{
-				"group_ids": make(chan int),
-			},
-			contentType: contentType,
-			status:      http.StatusBadRequest,
-
-			err: apiutil.ErrValidation,
-		},
-		{
-			desc:     "unassign groups from a channel with invalid content type",
-			domainID: domainID,
-			token:    validToken,
-			authnRes: mgauthn.Session{DomainUserID: validID, UserID: validID, DomainID: domainID},
-			groupID:  validID,
-			reqBody: groupReqBody{
-				GroupIDs: []string{testsutil.GenerateUUID(t), testsutil.GenerateUUID(t)},
-			},
-			contentType: "application/xml",
-			status:      http.StatusUnsupportedMediaType,
-
-			err: apiutil.ErrValidation,
-		},
-	}
-	for _, tc := range cases {
-		t.Run(tc.desc, func(t *testing.T) {
-			data := toJSON(tc.reqBody)
-			req := testRequest{
-				client:      ts.Client(),
-				method:      http.MethodPost,
-				url:         fmt.Sprintf("%s/%s/channels/%s/groups/unassign", ts.URL, tc.domainID, tc.groupID),
-				token:       tc.token,
-				contentType: tc.contentType,
-				body:        strings.NewReader(data),
-			}
-
-			authCall := authn.On("Authenticate", mock.Anything, tc.token).Return(tc.authnRes, tc.authnErr)
-			svcCall := gsvc.On("Unassign", mock.Anything, tc.authnRes, tc.groupID, mock.Anything, "channels", mock.Anything).Return(tc.err)
-			res, err := req.make()
-			assert.Nil(t, err, fmt.Sprintf("%s: unexpected error %s", tc.desc, err))
-			assert.Equal(t, tc.status, res.StatusCode, fmt.Sprintf("%s: expected status code %d got %d", tc.desc, tc.status, res.StatusCode))
-			svcCall.Unset()
-			authCall.Unset()
-		})
-	}
-}
-
-func TestConnectThingToChannel(t *testing.T) {
-	ts, _, gsvc, authn := newThingsServer()
-	defer ts.Close()
-
-	cases := []struct {
-		desc        string
-		domainID    string
-		token       string
-		channelID   string
-		thingID     string
-		contentType string
-		status      int
-		authnRes    mgauthn.Session
-		authnErr    error
-		err         error
-	}{
-		{
-			desc:        "connect thing to a channel successfully",
-			domainID:    domainID,
-			token:       validToken,
-			authnRes:    mgauthn.Session{DomainUserID: validID, UserID: validID, DomainID: domainID},
-			channelID:   validID,
-			thingID:     validID,
-			contentType: contentType,
-			status:      http.StatusCreated,
-			err:         nil,
-		},
-		{
-			desc:        "connect thing to a channel with invalid token",
-			domainID:    domainID,
-			token:       inValidToken,
-			channelID:   validID,
-			thingID:     validID,
-			contentType: contentType,
-			status:      http.StatusUnauthorized,
-			authnErr:    svcerr.ErrAuthentication,
-			err:         svcerr.ErrAuthentication,
-		},
-		{
-			desc:        "connect thing to a channel with empty channel id",
-			domainID:    domainID,
-			token:       validToken,
-			authnRes:    mgauthn.Session{DomainUserID: validID, UserID: validID, DomainID: domainID},
-			channelID:   "",
-			thingID:     validID,
-			contentType: contentType,
-			status:      http.StatusBadRequest,
-			err:         apiutil.ErrValidation,
-		},
-		{
-			desc:        "connect thing to a channel with empty thing id",
-			domainID:    domainID,
-			token:       validToken,
-			authnRes:    mgauthn.Session{DomainUserID: validID, UserID: validID, DomainID: domainID},
-			channelID:   validID,
-			thingID:     "",
-			contentType: contentType,
-			status:      http.StatusBadRequest,
-			err:         apiutil.ErrValidation,
-		},
-	}
-	for _, tc := range cases {
-		t.Run(tc.desc, func(t *testing.T) {
-			req := testRequest{
-				client:      ts.Client(),
-				method:      http.MethodPost,
-				url:         fmt.Sprintf("%s/%s/channels/%s/things/%s/connect", ts.URL, tc.domainID, tc.channelID, tc.thingID),
-				token:       tc.token,
-				contentType: tc.contentType,
-			}
-
-			authCall := authn.On("Authenticate", mock.Anything, tc.token).Return(tc.authnRes, tc.authnErr)
-			svcCall := gsvc.On("Assign", mock.Anything, tc.authnRes, tc.channelID, "group", "things", []string{tc.thingID}).Return(tc.err)
-			res, err := req.make()
-			assert.Nil(t, err, fmt.Sprintf("%s: unexpected error %s", tc.desc, err))
-			assert.Equal(t, tc.status, res.StatusCode, fmt.Sprintf("%s: expected status code %d got %d", tc.desc, tc.status, res.StatusCode))
-			svcCall.Unset()
-			authCall.Unset()
-		})
-	}
-}
-
-func TestDisconnectThingFromChannel(t *testing.T) {
-	ts, _, gsvc, authn := newThingsServer()
-	defer ts.Close()
-
-	cases := []struct {
-		desc        string
-		domainID    string
-		token       string
-		channelID   string
-		thingID     string
-		contentType string
-		status      int
-		authnRes    mgauthn.Session
-		authnErr    error
-		err         error
-	}{
-		{
-			desc:        "disconnect thing from a channel successfully",
-			domainID:    domainID,
-			token:       validToken,
-			authnRes:    mgauthn.Session{DomainUserID: validID, UserID: validID, DomainID: domainID},
-			channelID:   validID,
-			thingID:     validID,
-			contentType: contentType,
-			status:      http.StatusNoContent,
-
-			err: nil,
-		},
-		{
-			desc:        "disconnect thing from a channel with invalid token",
-			domainID:    domainID,
-			token:       inValidToken,
-			channelID:   validID,
-			thingID:     validID,
-			contentType: contentType,
-			status:      http.StatusUnauthorized,
-			authnErr:    svcerr.ErrAuthentication,
-			err:         svcerr.ErrAuthentication,
-		},
-		{
-			desc:        "disconnect thing from a channel with empty channel id",
-			domainID:    domainID,
-			token:       validToken,
-			authnRes:    mgauthn.Session{DomainUserID: validID, UserID: validID, DomainID: domainID},
-			channelID:   "",
-			thingID:     validID,
-			contentType: contentType,
-			status:      http.StatusBadRequest,
-
-			err: apiutil.ErrValidation,
-		},
-		{
-			desc:        "disconnect thing from a channel with empty thing id",
-			domainID:    domainID,
-			token:       validToken,
-			authnRes:    mgauthn.Session{DomainUserID: validID, UserID: validID, DomainID: domainID},
-			channelID:   validID,
-			thingID:     "",
-			contentType: contentType,
-			status:      http.StatusBadRequest,
-			err:         apiutil.ErrValidation,
-		},
-	}
-
-	for _, tc := range cases {
-		t.Run(tc.desc, func(t *testing.T) {
-			req := testRequest{
-				client:      ts.Client(),
-				method:      http.MethodPost,
-				url:         fmt.Sprintf("%s/%s/channels/%s/things/%s/disconnect", ts.URL, tc.domainID, tc.channelID, tc.thingID),
-				token:       tc.token,
-				contentType: tc.contentType,
-			}
-
-			authCall := authn.On("Authenticate", mock.Anything, tc.token).Return(tc.authnRes, tc.authnErr)
-			svcCall := gsvc.On("Unassign", mock.Anything, tc.authnRes, tc.channelID, "group", "things", []string{tc.thingID}).Return(tc.err)
-			res, err := req.make()
-			assert.Nil(t, err, fmt.Sprintf("%s: unexpected error %s", tc.desc, err))
-			assert.Equal(t, tc.status, res.StatusCode, fmt.Sprintf("%s: expected status code %d got %d", tc.desc, tc.status, res.StatusCode))
-			svcCall.Unset()
-			authCall.Unset()
-		})
-	}
-}
-
-func TestConnect(t *testing.T) {
-	ts, _, gsvc, authn := newThingsServer()
-	defer ts.Close()
-
-	cases := []struct {
-		desc        string
-		domainID    string
-		token       string
-		reqBody     interface{}
-		contentType string
-		status      int
-		authnRes    mgauthn.Session
-		authnErr    error
-		err         error
-	}{
-		{
-			desc:     "connect thing to a channel successfully",
-			domainID: domainID,
-			token:    validToken,
-			authnRes: mgauthn.Session{DomainUserID: validID, UserID: validID, DomainID: domainID},
-			reqBody: groupReqBody{
-				ChannelID: validID,
-				ThingID:   validID,
-			},
-			contentType: contentType,
-			status:      http.StatusCreated,
-
-			err: nil,
-		},
-		{
-			desc:     "connect thing to a channel with invalid token",
-			domainID: domainID,
-			token:    inValidToken,
-			reqBody: groupReqBody{
-				ChannelID: validID,
-				ThingID:   validID,
-			},
-			contentType: contentType,
-			status:      http.StatusUnauthorized,
-			authnErr:    svcerr.ErrAuthentication,
-			err:         svcerr.ErrAuthentication,
-		},
-		{
-			desc:     "connect thing to a channel with empty channel id",
-			domainID: domainID,
-			token:    validToken,
-			authnRes: mgauthn.Session{DomainUserID: validID, UserID: validID, DomainID: domainID},
-			reqBody: groupReqBody{
-				ChannelID: "",
-				ThingID:   validID,
-			},
-			contentType: contentType,
-			status:      http.StatusBadRequest,
-
-			err: apiutil.ErrValidation,
-		},
-		{
-			desc:     "connect thing to a channel with empty thing id",
-			domainID: domainID,
-			token:    validToken,
-			authnRes: mgauthn.Session{DomainUserID: validID, UserID: validID, DomainID: domainID},
-			reqBody: groupReqBody{
-				ChannelID: validID,
-				ThingID:   "",
-			},
-			contentType: contentType,
-			status:      http.StatusBadRequest,
-
-			err: apiutil.ErrValidation,
-		},
-		{
-			desc:     "connect thing to a channel with invalid request body",
-			domainID: domainID,
-			token:    validToken,
-			authnRes: mgauthn.Session{DomainUserID: validID, UserID: validID, DomainID: domainID},
-			reqBody: map[string]interface{}{
-				"channel_id": make(chan int),
-			},
-			contentType: contentType,
-			status:      http.StatusBadRequest,
-
-			err: apiutil.ErrValidation,
-		},
-		{
-			desc:     "connect thing to a channel with invalid content type",
-			domainID: domainID,
-			token:    validToken,
-			authnRes: mgauthn.Session{DomainUserID: validID, UserID: validID, DomainID: domainID},
-			reqBody: groupReqBody{
-				ChannelID: validID,
-				ThingID:   validID,
-			},
-			contentType: "application/xml",
-			status:      http.StatusUnsupportedMediaType,
-			err:         apiutil.ErrValidation,
-		},
-	}
-
-	for _, tc := range cases {
-		t.Run(tc.desc, func(t *testing.T) {
-			data := toJSON(tc.reqBody)
-			req := testRequest{
-				client:      ts.Client(),
-				method:      http.MethodPost,
-				url:         fmt.Sprintf("%s/%s/connect", ts.URL, tc.domainID),
-				token:       tc.token,
-				contentType: tc.contentType,
-				body:        strings.NewReader(data),
-			}
-
-			authCall := authn.On("Authenticate", mock.Anything, tc.token).Return(tc.authnRes, tc.authnErr)
-			svcCall := gsvc.On("Assign", mock.Anything, tc.authnRes, mock.Anything, "group", "things", mock.Anything).Return(tc.err)
-			res, err := req.make()
-			assert.Nil(t, err, fmt.Sprintf("%s: unexpected error %s", tc.desc, err))
-			assert.Equal(t, tc.status, res.StatusCode, fmt.Sprintf("%s: expected status code %d got %d", tc.desc, tc.status, res.StatusCode))
-			svcCall.Unset()
-			authCall.Unset()
-		})
-	}
-}
-
-func TestDisconnect(t *testing.T) {
-	ts, _, gsvc, authn := newThingsServer()
-	defer ts.Close()
-
-	cases := []struct {
-		desc        string
-		domainID    string
-		token       string
-		reqBody     interface{}
-		contentType string
-		status      int
-		authnRes    mgauthn.Session
-		authnErr    error
-		err         error
-	}{
-		{
-			desc:     "Disconnect thing from a channel successfully",
-			domainID: domainID,
-			token:    validToken,
-			authnRes: mgauthn.Session{DomainUserID: validID, UserID: validID, DomainID: domainID},
-			reqBody: groupReqBody{
-				ChannelID: validID,
-				ThingID:   validID,
-			},
-			contentType: contentType,
-			status:      http.StatusNoContent,
-
-			err: nil,
-		},
-		{
-			desc:     "Disconnect thing from a channel with invalid token",
-			domainID: domainID,
-			token:    inValidToken,
-			authnRes: mgauthn.Session{},
-			reqBody: groupReqBody{
-				ChannelID: validID,
-				ThingID:   validID,
-			},
-			contentType: contentType,
-			status:      http.StatusUnauthorized,
-			authnErr:    svcerr.ErrAuthentication,
-			err:         svcerr.ErrAuthentication,
-		},
-		{
-			desc:     "Disconnect thing from a channel with empty channel id",
-			domainID: domainID,
-			token:    validToken,
-			authnRes: mgauthn.Session{DomainUserID: validID, UserID: validID, DomainID: domainID},
-			reqBody: groupReqBody{
-				ChannelID: "",
-				ThingID:   validID,
-			},
-			contentType: contentType,
-			status:      http.StatusBadRequest,
-
-			err: apiutil.ErrValidation,
-		},
-		{
-			desc:     "Disconnect thing from a channel with empty thing id",
-			domainID: domainID,
-			token:    validToken,
-			authnRes: mgauthn.Session{DomainUserID: validID, UserID: validID, DomainID: domainID},
-			reqBody: groupReqBody{
-				ChannelID: validID,
-				ThingID:   "",
-			},
-			contentType: contentType,
-			status:      http.StatusBadRequest,
-			err:         apiutil.ErrValidation,
-		},
-		{
-			desc:     "Disconnect thing from a channel with invalid request body",
-			domainID: domainID,
-			token:    validToken,
-			authnRes: mgauthn.Session{DomainUserID: validID, UserID: validID, DomainID: domainID},
-			reqBody: map[string]interface{}{
-				"channel_id": make(chan int),
-			},
-			contentType: contentType,
-			status:      http.StatusBadRequest,
-			err:         apiutil.ErrValidation,
-		},
-		{
-			desc:     "Disconnect thing from a channel with invalid content type",
-			domainID: domainID,
-			token:    validToken,
-			authnRes: mgauthn.Session{DomainUserID: validID, UserID: validID, DomainID: domainID},
-			reqBody: groupReqBody{
-				ChannelID: validID,
-				ThingID:   validID,
-			},
-			contentType: "application/xml",
-			status:      http.StatusUnsupportedMediaType,
-			err:         apiutil.ErrValidation,
-		},
-	}
-	for _, tc := range cases {
-		t.Run(tc.desc, func(t *testing.T) {
-			data := toJSON(tc.reqBody)
-			req := testRequest{
-				client:      ts.Client(),
-				method:      http.MethodPost,
-				url:         fmt.Sprintf("%s/%s/disconnect", ts.URL, tc.domainID),
-				token:       tc.token,
-				contentType: tc.contentType,
-				body:        strings.NewReader(data),
-			}
-
-			authCall := authn.On("Authenticate", mock.Anything, tc.token).Return(tc.authnRes, tc.authnErr)
-			svcCall := gsvc.On("Unassign", mock.Anything, tc.authnRes, mock.Anything, "group", "things", mock.Anything).Return(tc.err)
-			res, err := req.make()
-			assert.Nil(t, err, fmt.Sprintf("%s: unexpected error %s", tc.desc, err))
-			assert.Equal(t, tc.status, res.StatusCode, fmt.Sprintf("%s: expected status code %d got %d", tc.desc, tc.status, res.StatusCode))
-			svcCall.Unset()
-			authCall.Unset()
-		})
-	}
-}
-
->>>>>>> ca8ed3b0
 type respBody struct {
 	Err         string           `json:"error"`
 	Message     string           `json:"message"`
