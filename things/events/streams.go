--- conflicted
+++ resolved
@@ -113,29 +113,8 @@
 	return cli, nil
 }
 
-<<<<<<< HEAD
-func (es *eventStore) ListClients(ctx context.Context, token, reqUserID string, pm mgclients.Page) (mgclients.ClientsPage, error) {
-	cp, err := es.svc.ListClients(ctx, token, reqUserID, pm)
-=======
-func (es *eventStore) ViewClientPerms(ctx context.Context, session authn.Session, id string) ([]string, error) {
-	permissions, err := es.svc.ViewClientPerms(ctx, session, id)
-	if err != nil {
-		return permissions, err
-	}
-
-	event := viewClientPermsEvent{
-		permissions,
-	}
-	if err := es.Publish(ctx, event); err != nil {
-		return permissions, err
-	}
-
-	return permissions, nil
-}
-
 func (es *eventStore) ListClients(ctx context.Context, session authn.Session, reqUserID string, pm mgclients.Page) (mgclients.ClientsPage, error) {
 	cp, err := es.svc.ListClients(ctx, session, reqUserID, pm)
->>>>>>> eb881690
 	if err != nil {
 		return cp, err
 	}
@@ -150,28 +129,8 @@
 	return cp, nil
 }
 
-<<<<<<< HEAD
-func (es *eventStore) EnableClient(ctx context.Context, token, id string) (mgclients.Client, error) {
-	cli, err := es.svc.EnableClient(ctx, token, id)
-=======
-func (es *eventStore) ListClientsByGroup(ctx context.Context, session authn.Session, chID string, pm mgclients.Page) (mgclients.MembersPage, error) {
-	mp, err := es.svc.ListClientsByGroup(ctx, session, chID, pm)
-	if err != nil {
-		return mp, err
-	}
-	event := listClientByGroupEvent{
-		pm, chID,
-	}
-	if err := es.Publish(ctx, event); err != nil {
-		return mp, err
-	}
-
-	return mp, nil
-}
-
 func (es *eventStore) EnableClient(ctx context.Context, session authn.Session, id string) (mgclients.Client, error) {
 	cli, err := es.svc.EnableClient(ctx, session, id)
->>>>>>> eb881690
 	if err != nil {
 		return cli, err
 	}
@@ -236,43 +195,8 @@
 	return thingID, nil
 }
 
-<<<<<<< HEAD
-func (es *eventStore) DeleteClient(ctx context.Context, token, id string) error {
-	if err := es.svc.DeleteClient(ctx, token, id); err != nil {
-=======
-func (es *eventStore) Share(ctx context.Context, session authn.Session, id, relation string, userids ...string) error {
-	if err := es.svc.Share(ctx, session, id, relation, userids...); err != nil {
-		return err
-	}
-
-	event := shareClientEvent{
-		action:   "share",
-		id:       id,
-		relation: relation,
-		userIDs:  userids,
-	}
-
-	return es.Publish(ctx, event)
-}
-
-func (es *eventStore) Unshare(ctx context.Context, session authn.Session, id, relation string, userids ...string) error {
-	if err := es.svc.Unshare(ctx, session, id, relation, userids...); err != nil {
-		return err
-	}
-
-	event := shareClientEvent{
-		action:   "unshare",
-		id:       id,
-		relation: relation,
-		userIDs:  userids,
-	}
-
-	return es.Publish(ctx, event)
-}
-
 func (es *eventStore) DeleteClient(ctx context.Context, session authn.Session, id string) error {
 	if err := es.svc.DeleteClient(ctx, session, id); err != nil {
->>>>>>> eb881690
 		return err
 	}
 
