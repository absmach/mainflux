--- conflicted
+++ resolved
@@ -156,8 +156,12 @@
   version = "v1.2.0"
 
 [[projects]]
-  branch = "master"
-<<<<<<< HEAD
+  name = "github.com/hailocab/go-hostpool"
+  packages = ["."]
+  revision = "e80d13ce29ede4452c43dea11e79b9bc8a15b478"
+
+[[projects]]
+  branch = "master"
   name = "github.com/hokaccha/go-prettyjson"
   packages = ["."]
   revision = "e6b9231a2b1cc5798b336fdbf99c16cd8ad1e0c9"
@@ -167,11 +171,6 @@
   packages = ["."]
   revision = "76626ae9c91c4f2a10f34cad8ce83ea42c93bb75"
   version = "v1.0"
-=======
-  name = "github.com/hailocab/go-hostpool"
-  packages = ["."]
-  revision = "e80d13ce29ede4452c43dea11e79b9bc8a15b478"
->>>>>>> 0b954847
 
 [[projects]]
   name = "github.com/influxdata/influxdb"
@@ -539,10 +538,6 @@
 [solve-meta]
   analyzer-name = "dep"
   analyzer-version = 1
-<<<<<<< HEAD
-  inputs-digest = "110ea032db53dd0cb45fa00f6ca4d9fc2b2383d428777ece74f76b2a6c4186cf"
-=======
-  inputs-digest = "55dda2253f8fab15f237a4a6b9b0dba309f489fb45455cd594fab816047af712"
->>>>>>> 0b954847
+  inputs-digest = "10d518d85825e0ce1a8952c7fc71194db144403ed6a53cb5f3b3b3587cf3167c"
   solver-name = "gps-cdcl"
   solver-version = 1