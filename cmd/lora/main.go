// Copyright (c) Mainflux
// SPDX-License-Identifier: Apache-2.0

package main

import (
	"context"
	"fmt"
	"log"
	"net/http"
	"os"
	"os/signal"
	"strconv"
	"syscall"
	"time"

	mqttPaho "github.com/eclipse/paho.mqtt.golang"
	r "github.com/go-redis/redis/v8"
	"github.com/mainflux/mainflux"
	"github.com/mainflux/mainflux/logger"
	"github.com/mainflux/mainflux/lora"
	"github.com/mainflux/mainflux/lora/api"
<<<<<<< HEAD
	"github.com/mainflux/mainflux/pkg/messaging"
	broker "github.com/mainflux/mainflux/pkg/messaging/broker"
	"github.com/mainflux/mainflux/pkg/messaging/mqtt"
=======
	"github.com/mainflux/mainflux/lora/mqtt"
	"github.com/mainflux/mainflux/pkg/messaging/nats"
>>>>>>> 92d8fb99

	kitprometheus "github.com/go-kit/kit/metrics/prometheus"
	"github.com/mainflux/mainflux/lora/redis"
	stdprometheus "github.com/prometheus/client_golang/prometheus"
)

const (
	defLogLevel       = "error"
	defHTTPPort       = "8180"
	defLoraMsgURL     = "tcp://localhost:1883"
<<<<<<< HEAD
	defSubTimeout     = "30s" // 30 seconds
	defBrokerURL      = "nats://localhost:4222"
=======
	defLoraMsgTopic   = "application/+/device/+/event/up"
	defLoraMsgUser    = ""
	defLoraMsgPass    = ""
	defLoraMsgTimeout = "30s"
	defNatsURL        = "nats://localhost:4222"
>>>>>>> 92d8fb99
	defESURL          = "localhost:6379"
	defESPass         = ""
	defESDB           = "0"
	defESConsumerName = "lora"
	defRouteMapURL    = "localhost:6379"
	defRouteMapPass   = ""
	defRouteMapDB     = "0"

	envHTTPPort       = "MF_LORA_ADAPTER_HTTP_PORT"
	envLoraMsgURL     = "MF_LORA_ADAPTER_MESSAGES_URL"
<<<<<<< HEAD
	envSubTimeout     = "MF_LORA_ADAPTER_SUBSCRIBER_TIMEOUT"
	envBrokerURL      = "MF_BROKER_URL"
=======
	envLoraMsgTopic   = "MF_LORA_ADAPTER_MESSAGES_TOPIC"
	envLoraMsgUser    = "MF_LORA_ADAPTER_MESSAGES_USER"
	envLoraMsgPass    = "MF_LORA_ADAPTER_MESSAGES_PASS"
	envLoraMsgTimeout = "MF_LORA_ADAPTER_MESSAGES_TIMEOUT"
	envNatsURL        = "MF_NATS_URL"
>>>>>>> 92d8fb99
	envLogLevel       = "MF_LORA_ADAPTER_LOG_LEVEL"
	envESURL          = "MF_THINGS_ES_URL"
	envESPass         = "MF_THINGS_ES_PASS"
	envESDB           = "MF_THINGS_ES_DB"
	envESConsumerName = "MF_LORA_ADAPTER_EVENT_CONSUMER"
	envRouteMapURL    = "MF_LORA_ADAPTER_ROUTE_MAP_URL"
	envRouteMapPass   = "MF_LORA_ADAPTER_ROUTE_MAP_PASS"
	envRouteMapDB     = "MF_LORA_ADAPTER_ROUTE_MAP_DB"

	thingsRMPrefix   = "thing"
	channelsRMPrefix = "channel"
	connsRMPrefix    = "connection"
)

type config struct {
	httpPort       string
	loraMsgURL     string
<<<<<<< HEAD
	brokerURL      string
	subTimeout     time.Duration
=======
	loraMsgUser    string
	loraMsgPass    string
	loraMsgTopic   string
	loraMsgTimeout time.Duration
	natsURL        string
>>>>>>> 92d8fb99
	logLevel       string
	esURL          string
	esPass         string
	esDB           string
	esConsumerName string
	routeMapURL    string
	routeMapPass   string
	routeMapDB     string
}

func main() {
	cfg := loadConfig()

	logger, err := logger.New(os.Stdout, cfg.logLevel)
	if err != nil {
		log.Fatalf(err.Error())
	}

	rmConn := connectToRedis(cfg.routeMapURL, cfg.routeMapPass, cfg.routeMapDB, logger)
	defer rmConn.Close()

	esConn := connectToRedis(cfg.esURL, cfg.esPass, cfg.esDB, logger)
	defer esConn.Close()

	pub, err := broker.NewPublisher(cfg.brokerURL)
	if err != nil {
		logger.Error(fmt.Sprintf("Failed to connect to message broker: %s", err))
		os.Exit(1)
	}
	defer pub.Close()

	thingsRM := newRouteMapRepository(rmConn, thingsRMPrefix, logger)
	chansRM := newRouteMapRepository(rmConn, channelsRMPrefix, logger)
	connsRM := newRouteMapRepository(rmConn, connsRMPrefix, logger)

	svc := lora.New(pub, thingsRM, chansRM, connsRM)
	svc = api.LoggingMiddleware(svc, logger)
	svc = api.MetricsMiddleware(
		svc,
		kitprometheus.NewCounterFrom(stdprometheus.CounterOpts{
			Namespace: "lora_adapter",
			Subsystem: "api",
			Name:      "request_count",
			Help:      "Number of requests received.",
		}, []string{"method"}),
		kitprometheus.NewSummaryFrom(stdprometheus.SummaryOpts{
			Namespace: "lora_adapter",
			Subsystem: "api",
			Name:      "request_latency_microseconds",
			Help:      "Total duration of requests in microseconds.",
		}, []string{"method"}),
	)

	mqttConn := connectToMQTTBroker(cfg.loraMsgURL, cfg.loraMsgUser, cfg.loraMsgPass, cfg.loraMsgTimeout, logger)

	go subscribeToLoRaBroker(svc, mqttConn, cfg.loraMsgTimeout, cfg.loraMsgTopic, logger)
	go subscribeToThingsES(svc, esConn, cfg.esConsumerName, logger)

	errs := make(chan error, 2)

	go startHTTPServer(cfg, logger, errs)

	go func() {
		c := make(chan os.Signal)
		signal.Notify(c, syscall.SIGINT)
		errs <- fmt.Errorf("%s", <-c)
	}()

	err = <-errs
	logger.Error(fmt.Sprintf("LoRa adapter terminated: %s", err))
}

func loadConfig() config {
	mqttTimeout, err := time.ParseDuration(mainflux.Env(envLoraMsgTimeout, defLoraMsgTimeout))
	if err != nil {
		log.Fatalf("Invalid %s value: %s", envLoraMsgTimeout, err.Error())
	}

	return config{
		httpPort:       mainflux.Env(envHTTPPort, defHTTPPort),
		loraMsgURL:     mainflux.Env(envLoraMsgURL, defLoraMsgURL),
<<<<<<< HEAD
		subTimeout:     mqttTimeout,
		brokerURL:      mainflux.Env(envBrokerURL, defBrokerURL),
=======
		loraMsgTopic:   mainflux.Env(envLoraMsgTopic, defLoraMsgTopic),
		loraMsgUser:    mainflux.Env(envLoraMsgUser, defLoraMsgUser),
		loraMsgPass:    mainflux.Env(envLoraMsgPass, defLoraMsgPass),
		loraMsgTimeout: mqttTimeout,
		natsURL:        mainflux.Env(envNatsURL, defNatsURL),
>>>>>>> 92d8fb99
		logLevel:       mainflux.Env(envLogLevel, defLogLevel),
		esURL:          mainflux.Env(envESURL, defESURL),
		esPass:         mainflux.Env(envESPass, defESPass),
		esDB:           mainflux.Env(envESDB, defESDB),
		esConsumerName: mainflux.Env(envESConsumerName, defESConsumerName),
		routeMapURL:    mainflux.Env(envRouteMapURL, defRouteMapURL),
		routeMapPass:   mainflux.Env(envRouteMapPass, defRouteMapPass),
		routeMapDB:     mainflux.Env(envRouteMapDB, defRouteMapDB),
	}
}

func connectToMQTTBroker(url, user, password string, timeout time.Duration, logger logger.Logger) mqttPaho.Client {
	opts := mqttPaho.NewClientOptions()
	opts.AddBroker(url)
	opts.SetUsername(user)
	opts.SetPassword(password)
	opts.SetOnConnectHandler(func(c mqttPaho.Client) {
		logger.Info("Connected to Lora MQTT broker")
	})
	opts.SetConnectionLostHandler(func(c mqttPaho.Client, err error) {
		logger.Error(fmt.Sprintf("MQTT connection lost: %s", err.Error()))
		os.Exit(1)
	})

	client := mqttPaho.NewClient(opts)

	if token := client.Connect(); token.WaitTimeout(timeout) && token.Error() != nil {
		logger.Error(fmt.Sprintf("Failed to connect to Lora MQTT broker: %s", token.Error()))
		os.Exit(1)
	}

	return client
}

func connectToRedis(redisURL, redisPass, redisDB string, logger logger.Logger) *r.Client {
	db, err := strconv.Atoi(redisDB)
	if err != nil {
		logger.Error(fmt.Sprintf("Failed to connect to redis: %s", err))
		os.Exit(1)
	}

	return r.NewClient(&r.Options{
		Addr:     redisURL,
		Password: redisPass,
		DB:       db,
	})
}

func subscribeToLoRaBroker(svc lora.Service, mc mqttPaho.Client, timeout time.Duration, topic string, logger logger.Logger) {
	mqtt := mqtt.NewBroker(svc, mc, timeout, logger)
	logger.Info("Subscribed to Lora MQTT broker")
	if err := mqtt.Subscribe(topic); err != nil {
		logger.Error(fmt.Sprintf("Failed to subscribe to Lora MQTT broker: %s", err))
		os.Exit(1)
	}
}

func subscribeToThingsES(svc lora.Service, client *r.Client, consumer string, logger logger.Logger) {
	eventStore := redis.NewEventStore(svc, client, consumer, logger)
	logger.Info("Subscribed to Redis Event Store")
	if err := eventStore.Subscribe(context.Background(), "mainflux.things"); err != nil {
		logger.Warn(fmt.Sprintf("Lora-adapter service failed to subscribe to Redis event source: %s", err))
	}
}

func newRouteMapRepository(client *r.Client, prefix string, logger logger.Logger) lora.RouteMapRepository {
	logger.Info(fmt.Sprintf("Connected to %s Redis Route-map", prefix))
	return redis.NewRouteMapRepository(client, prefix)
}

func startHTTPServer(cfg config, logger logger.Logger, errs chan error) {
	p := fmt.Sprintf(":%s", cfg.httpPort)
	logger.Info(fmt.Sprintf("lora-adapter service started, exposed port %s", cfg.httpPort))
	errs <- http.ListenAndServe(p, api.MakeHandler())
}<|MERGE_RESOLUTION|>--- conflicted
+++ resolved
@@ -20,14 +20,9 @@
 	"github.com/mainflux/mainflux/logger"
 	"github.com/mainflux/mainflux/lora"
 	"github.com/mainflux/mainflux/lora/api"
-<<<<<<< HEAD
 	"github.com/mainflux/mainflux/pkg/messaging"
 	broker "github.com/mainflux/mainflux/pkg/messaging/broker"
-	"github.com/mainflux/mainflux/pkg/messaging/mqtt"
-=======
 	"github.com/mainflux/mainflux/lora/mqtt"
-	"github.com/mainflux/mainflux/pkg/messaging/nats"
->>>>>>> 92d8fb99
 
 	kitprometheus "github.com/go-kit/kit/metrics/prometheus"
 	"github.com/mainflux/mainflux/lora/redis"
@@ -38,16 +33,11 @@
 	defLogLevel       = "error"
 	defHTTPPort       = "8180"
 	defLoraMsgURL     = "tcp://localhost:1883"
-<<<<<<< HEAD
-	defSubTimeout     = "30s" // 30 seconds
 	defBrokerURL      = "nats://localhost:4222"
-=======
 	defLoraMsgTopic   = "application/+/device/+/event/up"
 	defLoraMsgUser    = ""
 	defLoraMsgPass    = ""
 	defLoraMsgTimeout = "30s"
-	defNatsURL        = "nats://localhost:4222"
->>>>>>> 92d8fb99
 	defESURL          = "localhost:6379"
 	defESPass         = ""
 	defESDB           = "0"
@@ -58,16 +48,11 @@
 
 	envHTTPPort       = "MF_LORA_ADAPTER_HTTP_PORT"
 	envLoraMsgURL     = "MF_LORA_ADAPTER_MESSAGES_URL"
-<<<<<<< HEAD
-	envSubTimeout     = "MF_LORA_ADAPTER_SUBSCRIBER_TIMEOUT"
 	envBrokerURL      = "MF_BROKER_URL"
-=======
 	envLoraMsgTopic   = "MF_LORA_ADAPTER_MESSAGES_TOPIC"
 	envLoraMsgUser    = "MF_LORA_ADAPTER_MESSAGES_USER"
 	envLoraMsgPass    = "MF_LORA_ADAPTER_MESSAGES_PASS"
 	envLoraMsgTimeout = "MF_LORA_ADAPTER_MESSAGES_TIMEOUT"
-	envNatsURL        = "MF_NATS_URL"
->>>>>>> 92d8fb99
 	envLogLevel       = "MF_LORA_ADAPTER_LOG_LEVEL"
 	envESURL          = "MF_THINGS_ES_URL"
 	envESPass         = "MF_THINGS_ES_PASS"
@@ -85,16 +70,11 @@
 type config struct {
 	httpPort       string
 	loraMsgURL     string
-<<<<<<< HEAD
 	brokerURL      string
-	subTimeout     time.Duration
-=======
 	loraMsgUser    string
 	loraMsgPass    string
 	loraMsgTopic   string
 	loraMsgTimeout time.Duration
-	natsURL        string
->>>>>>> 92d8fb99
 	logLevel       string
 	esURL          string
 	esPass         string
@@ -176,16 +156,11 @@
 	return config{
 		httpPort:       mainflux.Env(envHTTPPort, defHTTPPort),
 		loraMsgURL:     mainflux.Env(envLoraMsgURL, defLoraMsgURL),
-<<<<<<< HEAD
-		subTimeout:     mqttTimeout,
 		brokerURL:      mainflux.Env(envBrokerURL, defBrokerURL),
-=======
 		loraMsgTopic:   mainflux.Env(envLoraMsgTopic, defLoraMsgTopic),
 		loraMsgUser:    mainflux.Env(envLoraMsgUser, defLoraMsgUser),
 		loraMsgPass:    mainflux.Env(envLoraMsgPass, defLoraMsgPass),
 		loraMsgTimeout: mqttTimeout,
-		natsURL:        mainflux.Env(envNatsURL, defNatsURL),
->>>>>>> 92d8fb99
 		logLevel:       mainflux.Env(envLogLevel, defLogLevel),
 		esURL:          mainflux.Env(envESURL, defESURL),
 		esPass:         mainflux.Env(envESPass, defESPass),
