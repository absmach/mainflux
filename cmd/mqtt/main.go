--- conflicted
+++ resolved
@@ -29,57 +29,6 @@
 )
 
 const (
-<<<<<<< HEAD
-	defLogLevel          = "error"
-	defNatsURL           = broker.DefaultURL
-	defMQTTHost          = "0.0.0.0"
-	defMQTTPort          = "1883"
-	defMQTTTargetHost    = "0.0.0.0"
-	defMQTTTargetPort    = "1884"
-	defClientTLS         = "false"
-	defCACerts           = ""
-	defInstance          = ""
-	defESURL             = mainflux.DefRedisURL
-	defESPass            = ""
-	defESDB              = "0"
-	defJaegerURL         = ""
-	defThingsAuthURL     = mainflux.DefThingsAuthURL
-	defThingsAuthTimeout = "1" // in seconds
-
-	envLogLevel          = "MF_MQTT_ADAPTER_LOG_LEVEL"
-	envNatsURL           = "MF_NATS_URL"
-	envMQTTHost          = "MF_MQTT_ADAPTER_MQTT_HOST"
-	envMQTTPort          = "MF_MQTT_ADAPTER_MQTT_PORT"
-	envMQTTTargetHost    = "MF_MQTT_ADAPTER_MQTT_TARGET_HOST"
-	envMQTTTargetPort    = "MF_MQTT_ADAPTER_MQTT_TARGET_PORT"
-	envClientTLS         = "MF_MQTT_ADAPTER_CLIENT_TLS"
-	envCACerts           = "MF_MQTT_ADAPTER_CA_CERTS"
-	envInstance          = "MF_MQTT_ADAPTER_INSTANCE"
-	envESURL             = "MF_MQTT_ADAPTER_ES_URL"
-	envESPass            = "MF_MQTT_ADAPTER_ES_PASS"
-	envESDB              = "MF_MQTT_ADAPTER_ES_DB"
-	envJaegerURL         = "MF_JAEGER_URL"
-	envThingsAuthURL     = "MF_THINGS_AUTH_GRPC_URL"
-	envThingsAuthTimeout = "MF_THINGS_AUTH_GRPC_TIMEOUT"
-)
-
-type config struct {
-	mqttHost          string
-	mqttPort          string
-	mqttTargetHost    string
-	mqttTargetPort    string
-	jaegerURL         string
-	logLevel          string
-	natsURL           string
-	clientTLS         bool
-	caCerts           string
-	instance          string
-	esURL             string
-	esPass            string
-	esDB              string
-	thingsAuthURL     string
-	thingsAuthTimeout time.Duration
-=======
 	// MQTT
 	defMQTTHost       = "0.0.0.0"
 	defMQTTPort       = "1883"
@@ -106,10 +55,10 @@
 	defLogLevel = "error"
 	envLogLevel = "MF_MQTT_ADAPTER_LOG_LEVEL"
 	// Things
-	defThingsURL     = "localhost:8181"
-	defThingsTimeout = "1" // in seconds
-	envThingsURL     = "MF_THINGS_URL"
-	envThingsTimeout = "MF_MQTT_ADAPTER_THINGS_TIMEOUT"
+	defThingsAuthURL     = mainflux.DefThingsAuthURL
+	defThingsAuthTimeout = "1" // in seconds
+	envThingsAuthURL     = "MF_THINGS_AUTH_GRPC_URL"
+	envThingsAuthTimeout = "MF_THINGS_AUTH_GRPC_TIMMEOUT"
 	// Nats
 	defNatsURL = broker.DefaultURL
 	envNatsURL = "MF_NATS_URL"
@@ -128,34 +77,34 @@
 	envESURL  = "MF_MQTT_ADAPTER_ES_URL"
 	envESPass = "MF_MQTT_ADAPTER_ES_PASS"
 	envESDB   = "MF_MQTT_ADAPTER_ES_DB"
-	defESURL  = "localhost:6379"
+	defESURL  = mainflux.DefRedisURL
 	defESPass = ""
 	defESDB   = "0"
 )
 
 type config struct {
-	mqttHost       string
-	mqttPort       string
-	mqttTargetHost string
-	mqttTargetPort string
-	httpHost       string
-	httpPort       string
-	httpScheme     string
-	httpTargetHost string
-	httpTargetPort string
-	httpTargetPath string
-	jaegerURL      string
-	logLevel       string
-	thingsURL      string
-	thingsTimeout  time.Duration
-	natsURL        string
-	clientTLS      bool
-	caCerts        string
-	instance       string
-	esURL          string
-	esPass         string
-	esDB           string
->>>>>>> 70955d19
+	mqttHost          string
+	mqttPort          string
+	mqttTargetHost    string
+	mqttTargetPort    string
+	httpHost          string
+	httpPort          string
+	httpScheme        string
+	httpTargetHost    string
+	httpTargetPort    string
+	httpTargetPath    string
+	jaegerURL         string
+	logLevel          string
+	thingsURL         string
+	thingsAuthURL     string
+	thingsAuthTimeout time.Duration
+	natsURL           string
+	clientTLS         bool
+	caCerts           string
+	instance          string
+	esURL             string
+	esPass            string
+	esDB              string
 }
 
 func main() {
@@ -224,43 +173,28 @@
 	}
 
 	return config{
-		mqttHost:       mainflux.Env(envMQTTHost, defMQTTHost),
-		mqttPort:       mainflux.Env(envMQTTPort, defMQTTPort),
-		mqttTargetHost: mainflux.Env(envMQTTTargetHost, defMQTTTargetHost),
-		mqttTargetPort: mainflux.Env(envMQTTTargetPort, defMQTTTargetPort),
-<<<<<<< HEAD
-
-		natsURL:   mainflux.Env(envNatsURL, defNatsURL),
-		logLevel:  mainflux.Env(envLogLevel, defLogLevel),
-		clientTLS: tls,
-		caCerts:   mainflux.Env(envCACerts, defCACerts),
-		instance:  mainflux.Env(envInstance, defInstance),
-		esURL:     mainflux.Env(envESURL, defESURL),
-		esPass:    mainflux.Env(envESPass, defESPass),
-		esDB:      mainflux.Env(envESDB, defESDB),
-		jaegerURL: mainflux.Env(envJaegerURL, defJaegerURL),
-
+		mqttHost:          mainflux.Env(envMQTTHost, defMQTTHost),
+		mqttPort:          mainflux.Env(envMQTTPort, defMQTTPort),
+		mqttTargetHost:    mainflux.Env(envMQTTTargetHost, defMQTTTargetHost),
+		mqttTargetPort:    mainflux.Env(envMQTTTargetPort, defMQTTTargetPort),
+		httpHost:          mainflux.Env(envHTTPHost, defHTTPHost),
+		httpPort:          mainflux.Env(envHTTPPort, defHTTPPort),
+		httpScheme:        mainflux.Env(envHTTPScheme, defHTTPScheme),
+		httpTargetHost:    mainflux.Env(envHTTPTargetHost, defHTTPTargetHost),
+		httpTargetPort:    mainflux.Env(envHTTPTargetPort, defHTTPTargetPort),
+		httpTargetPath:    mainflux.Env(envHTTPTargetPath, defHTTPTargetPath),
+		jaegerURL:         mainflux.Env(envJaegerURL, defJaegerURL),
 		thingsAuthURL:     mainflux.Env(envThingsAuthURL, defThingsAuthURL),
 		thingsAuthTimeout: time.Duration(timeout) * time.Second,
-=======
-		httpHost:       mainflux.Env(envHTTPHost, defHTTPHost),
-		httpPort:       mainflux.Env(envHTTPPort, defHTTPPort),
-		httpScheme:     mainflux.Env(envHTTPScheme, defHTTPScheme),
-		httpTargetHost: mainflux.Env(envHTTPTargetHost, defHTTPTargetHost),
-		httpTargetPort: mainflux.Env(envHTTPTargetPort, defHTTPTargetPort),
-		httpTargetPath: mainflux.Env(envHTTPTargetPath, defHTTPTargetPath),
-		jaegerURL:      mainflux.Env(envJaegerURL, defJaegerURL),
-		thingsTimeout:  time.Duration(timeout) * time.Second,
-		thingsURL:      mainflux.Env(envThingsURL, defThingsURL),
-		natsURL:        mainflux.Env(envNatsURL, defNatsURL),
-		logLevel:       mainflux.Env(envLogLevel, defLogLevel),
-		clientTLS:      tls,
-		caCerts:        mainflux.Env(envCACerts, defCACerts),
-		instance:       mainflux.Env(envInstance, defInstance),
-		esURL:          mainflux.Env(envESURL, defESURL),
-		esPass:         mainflux.Env(envESPass, defESPass),
-		esDB:           mainflux.Env(envESDB, defESDB),
->>>>>>> 70955d19
+		thingsURL:         mainflux.Env(envThingsAuthURL, defThingsAuthURL),
+		natsURL:           mainflux.Env(envNatsURL, defNatsURL),
+		logLevel:          mainflux.Env(envLogLevel, defLogLevel),
+		clientTLS:         tls,
+		caCerts:           mainflux.Env(envCACerts, defCACerts),
+		instance:          mainflux.Env(envInstance, defInstance),
+		esURL:             mainflux.Env(envESURL, defESURL),
+		esPass:            mainflux.Env(envESPass, defESPass),
+		esDB:              mainflux.Env(envESDB, defESDB),
 	}
 }
 
