--- conflicted
+++ resolved
@@ -17,20 +17,12 @@
 	"github.com/absmach/magistrala/auth"
 	api "github.com/absmach/magistrala/auth/api"
 	authgrpcapi "github.com/absmach/magistrala/auth/api/grpc/auth"
-	domainsgrpcapi "github.com/absmach/magistrala/auth/api/grpc/domains"
 	tokengrpcapi "github.com/absmach/magistrala/auth/api/grpc/token"
 	httpapi "github.com/absmach/magistrala/auth/api/http"
 	"github.com/absmach/magistrala/auth/jwt"
 	apostgres "github.com/absmach/magistrala/auth/postgres"
 	"github.com/absmach/magistrala/auth/tracing"
-	domainsSvc "github.com/absmach/magistrala/internal/domains"
-	dapi "github.com/absmach/magistrala/internal/domains/api"
-	"github.com/absmach/magistrala/internal/domains/events"
-	dpostgres "github.com/absmach/magistrala/internal/domains/postgres"
-	dtracing "github.com/absmach/magistrala/internal/domains/tracing"
 	mglog "github.com/absmach/magistrala/logger"
-	"github.com/absmach/magistrala/pkg/domains"
-	"github.com/absmach/magistrala/pkg/grpcclient"
 	"github.com/absmach/magistrala/pkg/jaeger"
 	"github.com/absmach/magistrala/pkg/policies/spicedb"
 	"github.com/absmach/magistrala/pkg/postgres"
@@ -39,7 +31,6 @@
 	"github.com/absmach/magistrala/pkg/server"
 	grpcserver "github.com/absmach/magistrala/pkg/server/grpc"
 	httpserver "github.com/absmach/magistrala/pkg/server/http"
-	"github.com/absmach/magistrala/pkg/sid"
 	"github.com/absmach/magistrala/pkg/uuid"
 	v1 "github.com/authzed/authzed-go/proto/authzed/api/v1"
 	"github.com/authzed/authzed-go/v1"
@@ -110,15 +101,7 @@
 		logger.Error(err.Error())
 	}
 
-	dm, err := dpostgres.Migration()
-	if err != nil {
-		logger.Error(fmt.Sprintf("failed create migrations for domain: %s", err.Error()))
-		exitCode = 1
-		return
-	}
 	am := apostgres.Migration()
-	am.Migrations = append(am.Migrations, dm.Migrations...)
-
 	db, err := pgclient.Setup(dbConfig, *am)
 	if err != nil {
 		logger.Error(err.Error())
@@ -157,7 +140,6 @@
 	registerAuthServiceServer := func(srv *grpc.Server) {
 		reflection.Register(srv)
 		magistrala.RegisterTokenServiceServer(srv, tokengrpcapi.NewTokenServer(svc))
-		magistrala.RegisterDomainsServiceServer(srv, domainsgrpcapi.NewDomainsServer(svc))
 		magistrala.RegisterAuthServiceServer(srv, authgrpcapi.NewAuthServer(svc))
 	}
 
@@ -171,52 +153,13 @@
 		return gs.Start()
 	})
 
-	time.Sleep(1 * time.Second)
-	authClientConfig := grpcclient.Config{URL: fmt.Sprintf("%s:%s", grpcServerConfig.Host, grpcServerConfig.Port)}
-	if err := env.ParseWithOptions(&authClientConfig, env.Options{Prefix: envPrefixGrpc}); err != nil {
-		logger.Error(fmt.Sprintf("failed to load %s auth configuration : %s", svcName, err))
-		exitCode = 1
-		return
-	}
-
-	authClient, authHandler, err := grpcclient.SetupAuthClient(ctx, authClientConfig)
-	if err != nil {
-		logger.Error(err.Error())
-		exitCode = 1
-		return
-	}
-	defer authHandler.Close()
-	logger.Info("Successfully connected to auth grpc server " + authHandler.Secure())
-
-	policyClientConfig := grpcclient.Config{URL: fmt.Sprintf("%s:%s", grpcServerConfig.Host, grpcServerConfig.Port)}
-	if err := env.ParseWithOptions(&policyClientConfig, env.Options{Prefix: envPrefixGrpc}); err != nil {
-		logger.Error(fmt.Sprintf("failed to load %s auth configuration : %s", svcName, err))
-		exitCode = 1
-		return
-	}
-
-	policyClient, policyHandler, err := grpcclient.SetupPolicyClient(ctx, policyClientConfig)
-	if err != nil {
-		logger.Error(err.Error())
-		exitCode = 1
-		return
-	}
-	defer policyHandler.Close()
-	logger.Info("PolicyService gRPC client successfully connected to auth gRPC server " + policyHandler.Secure())
-
-	dsvc, err := newDomainService(ctx, db, tracer, cfg, dbConfig, authClient, policyClient, logger)
-	if err != nil {
-		logger.Error(fmt.Sprintf("failed to create %s service: %s", svcName, err.Error()))
-		exitCode = 1
-		return
-	}
 	httpServerConfig := server.Config{Port: defSvcHTTPPort}
 	if err := env.ParseWithOptions(&httpServerConfig, env.Options{Prefix: envPrefixHTTP}); err != nil {
 		logger.Error(fmt.Sprintf("failed to load %s HTTP server configuration : %s", svcName, err.Error()))
 		exitCode = 1
 		return
 	}
-	hs := httpserver.NewServer(ctx, cancel, svcName, httpServerConfig, httpapi.MakeHandler(svc, dsvc, logger, cfg.InstanceID), logger)
+	hs := httpserver.NewServer(ctx, cancel, svcName, httpServerConfig, httpapi.MakeHandler(svc, logger, cfg.InstanceID), logger)
 
 	if cfg.SendTelemetry {
 		chc := chclient.New(svcName, magistrala.Version, logger, cancel)
@@ -269,11 +212,6 @@
 func newService(_ context.Context, db *sqlx.DB, tracer trace.Tracer, cfg config, dbConfig pgclient.Config, logger *slog.Logger, spicedbClient *authzed.ClientWithExperimental) auth.Service {
 	database := postgres.NewDatabase(db, dbConfig, tracer)
 	keysRepo := apostgres.New(database)
-<<<<<<< HEAD
-	pa := spicedb.NewPolicyAgent(spicedbClient, logger)
-=======
-	domainsRepo := apostgres.NewDomainRepository(database)
->>>>>>> eb881690
 	idProvider := uuid.New()
 
 	pEvaluator := spicedb.NewPolicyEvaluator(spicedbClient, logger)
@@ -281,45 +219,11 @@
 
 	t := jwt.New([]byte(cfg.SecretKey))
 
-<<<<<<< HEAD
-	svc := auth.New(keysRepo, idProvider, t, pa, cfg.AccessDuration, cfg.RefreshDuration, cfg.InvitationDuration)
-
-=======
-	svc := auth.New(keysRepo, domainsRepo, idProvider, t, pEvaluator, pService, cfg.AccessDuration, cfg.RefreshDuration, cfg.InvitationDuration)
-	svc, err := events.NewEventStoreMiddleware(ctx, svc, cfg.ESURL)
-	if err != nil {
-		logger.Error(fmt.Sprintf("failed to init event store middleware : %s", err))
-		return nil
-	}
->>>>>>> eb881690
+	svc := auth.New(keysRepo, idProvider, t, pEvaluator, pService, cfg.AccessDuration, cfg.RefreshDuration, cfg.InvitationDuration)
 	svc = api.LoggingMiddleware(svc, logger)
 	counter, latency := prometheus.MakeMetrics("auth", "api")
 	svc = api.MetricsMiddleware(svc, counter, latency)
 	svc = tracing.New(svc, tracer)
 
 	return svc
-}
-
-func newDomainService(ctx context.Context, db *sqlx.DB, tracer trace.Tracer, cfg config, dbConfig pgclient.Config, authClient grpcapi.AuthServiceClient, policyClient magistrala.PolicyServiceClient, logger *slog.Logger) (domains.Service, error) {
-	database := postgres.NewDatabase(db, dbConfig, tracer)
-	domainsRepo := dpostgres.NewDomainRepository(database)
-
-	idProvider := uuid.New()
-	sidProvider, err := sid.New()
-	if err != nil {
-		return nil, fmt.Errorf("failed to init short id provider : %w", err)
-	}
-	svc, err := domainsSvc.New(domainsRepo, authClient, policyClient, idProvider, sidProvider)
-	if err != nil {
-		return nil, fmt.Errorf("failed to init domain service: %w", err)
-	}
-	svc, err = events.NewEventStoreMiddleware(ctx, svc, cfg.ESURL)
-	if err != nil {
-		return nil, fmt.Errorf("failed to init domain event store middleware: %w", err)
-	}
-	svc = dapi.LoggingMiddleware(svc, logger)
-	counter, latency := prometheus.MakeMetrics("domains", "api")
-	svc = dapi.MetricsMiddleware(svc, counter, latency)
-	svc = dtracing.New(svc, tracer)
-	return svc, nil
 }