--- conflicted
+++ resolved
@@ -275,17 +275,9 @@
 	if cfg.serverCert != "" || cfg.serverKey != "" {
 		logger.Info(fmt.Sprintf("InfluxDB reader service started using https on port %s with cert %s key %s",
 			cfg.port, cfg.serverCert, cfg.serverKey))
-<<<<<<< HEAD
-		errs <- http.ListenAndServeTLS(p, cfg.serverCert, cfg.serverKey, api.MakeHandler(repo, tc, svcName, logger))
+		errs <- http.ListenAndServeTLS(p, cfg.serverCert, cfg.serverKey, api.MakeHandler(repo, tc, ac, svcName, logger))
 		return
 	}
 	logger.Info(fmt.Sprintf("InfluxDB reader service started, exposed port %s", cfg.port))
-	errs <- http.ListenAndServe(p, api.MakeHandler(repo, tc, svcName, logger))
-=======
-		errs <- http.ListenAndServeTLS(p, cfg.serverCert, cfg.serverKey, api.MakeHandler(repo, tc, ac, "influxdb-reader"))
-		return
-	}
-	logger.Info(fmt.Sprintf("InfluxDB reader service started, exposed port %s", cfg.port))
-	errs <- http.ListenAndServe(p, api.MakeHandler(repo, tc, ac, "influxdb-reader"))
->>>>>>> 655ac838
+	errs <- http.ListenAndServe(p, api.MakeHandler(repo, tc, ac, svcName, logger))
 }