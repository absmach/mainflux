--- conflicted
+++ resolved
@@ -31,12 +31,11 @@
 )
 
 const (
-<<<<<<< HEAD
 	defLogLevel          = mainflux.DefLogLevelError
 	defClientTLS         = "false"
 	defCACerts           = ""
-	defPort              = "8180"
-	defNatsURL           = broker.DefaultURL
+	defPort              = mainflux.DefWSPort
+	defNatsURL           = mainflux.DefNatsURL
 	defJaegerURL         = ""
 	defThingsAuthURL     = mainflux.DefThingsAuthURL
 	defThingsAuthTimeout = "1" // in seconds
@@ -49,25 +48,6 @@
 	envJaegerURL         = "MF_JAEGER_URL"
 	envThingsAuthURL     = "MF_THINGS_AUTH_GRPC_URL"
 	envThingsAuthTimeout = "MF_THINGS_AUTH_GRPC_TIMEOUT"
-=======
-	defClientTLS     = "false"
-	defCACerts       = ""
-	defPort          = "8180"
-	defLogLevel      = "error"
-	defNatsURL       = mainflux.DefNatsURL
-	defThingsURL     = "localhost:8181"
-	defJaegerURL     = ""
-	defThingsTimeout = "1" // in seconds
-
-	envClientTLS     = "MF_WS_ADAPTER_CLIENT_TLS"
-	envCACerts       = "MF_WS_ADAPTER_CA_CERTS"
-	envPort          = "MF_WS_ADAPTER_PORT"
-	envLogLevel      = "MF_WS_ADAPTER_LOG_LEVEL"
-	envNatsURL       = "MF_NATS_URL"
-	envThingsURL     = "MF_THINGS_URL"
-	envJaegerURL     = "MF_JAEGER_URL"
-	envThingsTimeout = "MF_WS_ADAPTER_THINGS_TIMEOUT"
->>>>>>> fff492bd
 )
 
 type config struct {
@@ -95,12 +75,7 @@
 	thingsTracer, thingsCloser := initJaeger("things", cfg.jaegerURL, logger)
 	defer thingsCloser.Close()
 
-<<<<<<< HEAD
 	cc := thingsapi.NewClient(conn, thingsTracer, cfg.thingsAuthTimeout)
-	pubsub := nats.New(nc, logger)
-	svc := newService(pubsub, logger)
-=======
-	cc := thingsapi.NewClient(conn, thingsTracer, cfg.thingsTimeout)
 
 	b, err := broker.New(cfg.natsURL)
 	if err != nil {
@@ -110,7 +85,6 @@
 	defer b.Close()
 
 	svc := newService(b, logger)
->>>>>>> fff492bd
 
 	errs := make(chan error, 2)
 
