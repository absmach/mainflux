--- conflicted
+++ resolved
@@ -61,11 +61,7 @@
     get:
       summary: Retrieves certificates's serial IDs
       description: |
-<<<<<<< HEAD
-        Retrieves a list of issued certificates serial IDs for a given thing ID.
-=======
         Retrieves a list of issued certificates' serial IDs for a given thing ID.
->>>>>>> c84575b1
       tags:
         - configs
       parameters:
